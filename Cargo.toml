[workspace]
resolver = "2"
<<<<<<< HEAD
=======

>>>>>>> 16f50484
members = [
    "api",
    "common",
    "agent",
    "server",
    "grpc",
    "ank",
    "examples/workload_api_example"]

[workspace.package]
version = "0.2.0"
edition = "2021"
license = "Apache-2.0"
description = "Eclipse Ankaios provides workload and container orchestration for automotive High Performance Computing Software (HPCs)."
documentation = "https://eclipse-ankaios.github.io/ankaios"
authors = ["Elektrobit Automotive GmbH and Ankaios contributors"]
repository = "https://github.com/eclipse-ankaios/ankaios"<|MERGE_RESOLUTION|>--- conflicted
+++ resolved
@@ -1,9 +1,6 @@
 [workspace]
 resolver = "2"
-<<<<<<< HEAD
-=======
 
->>>>>>> 16f50484
 members = [
     "api",
     "common",
