// Copyright (c) 2024 Elektrobit Automotive GmbH
//
// This program and the accompanying materials are made available under the
// terms of the Apache License, Version 2.0 which is available at
// https://www.apache.org/licenses/LICENSE-2.0.
//
// Unless required by applicable law or agreed to in writing, software
// distributed under the License is distributed on an "AS IS" BASIS, WITHOUT
// WARRANTIES OR CONDITIONS OF ANY KIND, either express or implied. See the
// License for the specific language governing permissions and limitations
// under the License.
//
// SPDX-License-Identifier: Apache-2.0

use super::cycle_check;
#[cfg_attr(test, mockall_double::double)]
use super::delete_graph::DeleteGraph;
use crate::workload_state_db::WorkloadStateDB;
use common::objects::WorkloadInstanceName;
use common::std_extensions::IllegalStateResult;
use common::{
<<<<<<< HEAD
    commands::CompleteStateRequest,
    objects::{CompleteState, DeletedWorkload, State, WorkloadSpec},
=======
    commands::{CompleteState, CompleteStateRequest},
    objects::{DeletedWorkload, State, WorkloadSpec},
    state_manipulation::{Object, Path},
>>>>>>> d3b2f6a1
};
use std::fmt::Display;

#[cfg(test)]
use mockall::automock;

fn update_state(
    desired_state: &CompleteState,
    updated_state: CompleteState,
    update_mask: Vec<String>,
) -> Result<CompleteState, UpdateStateError> {
    // [impl->swdd~update-desired-state-empty-update-mask~1]
    if update_mask.is_empty() {
        return Ok(updated_state);
    }

    // [impl->swdd~update-desired-state-with-update-mask~1]
    let mut new_state: Object = desired_state.try_into().map_err(|err| {
        UpdateStateError::ResultInvalid(format!("Failed to parse current state, '{}'", err))
    })?;
    let state_from_update: Object = updated_state.try_into().map_err(|err| {
        UpdateStateError::ResultInvalid(format!("Failed to parse new state, '{}'", err))
    })?;

    for field in update_mask {
        let field: Path = field.into();
        if let Some(field_from_update) = state_from_update.get(&field) {
            if new_state.set(&field, field_from_update.to_owned()).is_err() {
                return Err(UpdateStateError::FieldNotFound(field.into()));
            }
        } else if new_state.remove(&field).is_err() {
            return Err(UpdateStateError::FieldNotFound(field.into()));
        }
    }

    if let Ok(new_state) = new_state.try_into() {
        Ok(new_state)
    } else {
        Err(UpdateStateError::ResultInvalid(
            "Could not parse into CompleteState.".to_string(),
        ))
    }
}

fn extract_added_and_deleted_workloads(
    desired_state: &State,
    new_state: &State,
) -> Option<(Vec<WorkloadSpec>, Vec<DeletedWorkload>)> {
    let mut added_workloads: Vec<WorkloadSpec> = Vec::new();
    let mut deleted_workloads: Vec<DeletedWorkload> = Vec::new();

    // find updated or deleted workloads
    desired_state.workloads.iter().for_each(|(wl_name, wls)| {
        if let Some(new_wls) = new_state.workloads.get(wl_name) {
            // The new workload is identical with existing or updated. Lets check if it is an update.
            if wls != new_wls {
                // [impl->swdd~server-detects-changed-workload~1]
                added_workloads.push(WorkloadSpec::from((wl_name.to_owned(), new_wls.clone())));
                deleted_workloads.push(DeletedWorkload {
                    instance_name: WorkloadInstanceName::from((wl_name.to_owned(), wls)),
                    ..Default::default()
                });
            }
        } else {
            // [impl->swdd~server-detects-deleted-workload~1]
            deleted_workloads.push(DeletedWorkload {
                instance_name: WorkloadInstanceName::from((wl_name.to_owned(), wls)),
                ..Default::default()
            });
        }
    });

    // find new workloads
    // [impl->swdd~server-detects-new-workload~1]
    new_state
        .workloads
        .iter()
        .for_each(|(new_wl_name, new_wls)| {
            if !desired_state.workloads.contains_key(new_wl_name) {
                added_workloads.push(WorkloadSpec::from((
                    new_wl_name.to_owned(),
                    new_wls.clone(),
                )));
            }
        });

    if added_workloads.is_empty() && deleted_workloads.is_empty() {
        return None;
    }

    Some((added_workloads, deleted_workloads))
}

#[derive(Debug, Clone, PartialEq)]
pub enum UpdateStateError {
    FieldNotFound(String),
    ResultInvalid(String),
    CycleInDependencies(String),
}

impl Display for UpdateStateError {
    fn fmt(&self, f: &mut std::fmt::Formatter<'_>) -> std::fmt::Result {
        match self {
            UpdateStateError::FieldNotFound(field) => {
                write!(f, "Could not find field {}", field)
            }
            UpdateStateError::ResultInvalid(reason) => {
                write!(f, "Resulting State is invalid, reason: '{}'", reason)
            }
            UpdateStateError::CycleInDependencies(workload_part_of_cycle) => {
                write!(
                    f,
                    "workload dependency '{}' is part of a cycle.",
                    workload_part_of_cycle
                )
            }
        }
    }
}

#[derive(Default)]
pub struct ServerState {
    state: CompleteState,
    delete_graph: DeleteGraph,
}

pub type AddedDeletedWorkloads = Option<(Vec<WorkloadSpec>, Vec<DeletedWorkload>)>;

#[cfg_attr(test, automock)]
impl ServerState {
    // [impl->swdd~server-provides-interface-get-complete-state~1]
    // [impl->swdd~server-filters-get-complete-state-result~2]
    pub fn get_complete_state_by_field_mask(
        &self,
        request_complete_state: &CompleteStateRequest,
        workload_state_db: &WorkloadStateDB,
    ) -> Result<CompleteState, String> {
        let current_complete_state = CompleteState {
            format_version: self.state.format_version.clone(),
            desired_state: self.state.desired_state.clone(),
            startup_state: self.state.startup_state.clone(),
            workload_states: workload_state_db.get_all_workload_states(),
        };

        if !request_complete_state.field_mask.is_empty() {
            let current_complete_state: Object =
                current_complete_state.try_into().unwrap_or_illegal_state();
            let mut return_state = Object::default();

            let format_version_path: Path = "formatVersion".into();
            if let Some(format_version) = current_complete_state.get(&format_version_path) {
                return_state.set(&format_version_path, format_version.to_owned())?;
            } else {
                log::warn!("The formatVersion field not found in the current state");
            }

            for field in &request_complete_state.field_mask {
                if let Some(value) = current_complete_state.get(&field.into()) {
                    return_state.set(&field.into(), value.to_owned())?;
                } else {
                    log::debug!(
                        concat!(
                        "Result for CompleteState incomplete, as requested field does not exist:\n",

                        "   field: {}"),
                        field
                    );
                    continue;
                };
            }

            return_state.try_into().map_err(|err: serde_yaml::Error| {
                format!("The result for CompleteState is invalid: '{}'", err)
            })
        } else {
            Ok(current_complete_state)
        }
    }

    // [impl->swdd~agent-from-agent-field~1]
    pub fn get_workloads_for_agent(&self, agent_name: &String) -> Vec<WorkloadSpec> {
        self.state
            .desired_state
            .workloads
            .iter()
            .filter(|(_, workload)| workload.agent.eq(agent_name))
            .map(|(workload_name, workload)| {
                WorkloadSpec::from((workload_name.clone(), workload.clone()))
            })
            .collect()
    }

    pub fn update(
        &mut self,
        new_state: CompleteState,
        update_mask: Vec<String>,
    ) -> Result<AddedDeletedWorkloads, UpdateStateError> {
        // [impl->swdd~update-desired-state-with-update-mask~1]
        // [impl->swdd~update-desired-state-empty-update-mask~1]
        match update_state(&self.state, new_state, update_mask) {
            Ok(new_state) => {
                let cmd = extract_added_and_deleted_workloads(
                    &self.state.desired_state,
                    &new_state.desired_state,
                );

                if let Some((added_workloads, mut deleted_workloads)) = cmd {
                    let start_nodes: Vec<&str> = added_workloads
                        .iter()
                        .filter_map(|w| {
                            if !w.dependencies.is_empty() {
                                Some(w.instance_name.workload_name())
                            } else {
                                None
                            }
                        })
                        .collect();

                    // [impl->swdd~server-state-rejects-state-with-cyclic-dependencies~1]
                    if let Some(workload_part_of_cycle) =
                        cycle_check::dfs(&new_state.desired_state, Some(start_nodes))
                    {
                        return Err(UpdateStateError::CycleInDependencies(
                            workload_part_of_cycle,
                        ));
                    }

                    // [impl->swdd~server-state-stores-delete-condition~1]
                    self.delete_graph.insert(&added_workloads);

                    // [impl->swdd~server-state-adds-delete-conditions-to-deleted-workload~1]
                    self.delete_graph
                        .apply_delete_conditions_to(&mut deleted_workloads);

                    self.state = new_state;
                    Ok(Some((added_workloads, deleted_workloads)))
                } else {
                    Ok(None)
                }
            }
            Err(error) => Err(error),
        }
    }
}

//////////////////////////////////////////////////////////////////////////////
//                 ########  #######    #########  #########                //
//                    ##     ##        ##             ##                    //
//                    ##     #####     #########      ##                    //
//                    ##     ##                ##     ##                    //
//                    ##     #######   #########      ##                    //
//////////////////////////////////////////////////////////////////////////////
#[cfg(test)]
mod tests {
    use std::collections::HashMap;

    use common::{
        commands::CompleteStateRequest,
        objects::{
            generate_test_stored_workload_spec, generate_test_workload_spec_with_param,
            CompleteState, DeletedWorkload, State, StoredWorkloadSpec, WorkloadSpec,
        },
        test_utils::generate_test_complete_state,
    };

    use crate::{
        ankaios_server::{delete_graph::MockDeleteGraph, server_state::UpdateStateError},
        workload_state_db::WorkloadStateDB,
    };

    use super::ServerState;
    const AGENT_A: &str = "agent_A";
    const AGENT_B: &str = "agent_B";
    const WORKLOAD_NAME_1: &str = "workload_1";
    const WORKLOAD_NAME_2: &str = "workload_2";
    const WORKLOAD_NAME_3: &str = "workload_3";
    const WORKLOAD_NAME_4: &str = "workload_4";
    const RUNTIME: &str = "runtime";

    // [utest->swdd~server-provides-interface-get-complete-state~1]
    // [utest->swdd~server-filters-get-complete-state-result~2]
    #[test]
    fn utest_server_state_get_complete_state_by_field_mask_empty_mask() {
        let w1 = generate_test_workload_spec_with_param(
            AGENT_A.to_string(),
            WORKLOAD_NAME_1.to_string(),
            RUNTIME.to_string(),
        );

        let w2 = generate_test_workload_spec_with_param(
            AGENT_A.to_string(),
            WORKLOAD_NAME_2.to_string(),
            RUNTIME.to_string(),
        );

        let w3 = generate_test_workload_spec_with_param(
            AGENT_B.to_string(),
            WORKLOAD_NAME_3.to_string(),
            RUNTIME.to_string(),
        );

        let server_state = ServerState {
            state: generate_test_complete_state(vec![w1.clone(), w2.clone(), w3.clone()]),
            ..Default::default()
        };

        let request_complete_state = CompleteStateRequest { field_mask: vec![] };

        let mut workload_state_db = WorkloadStateDB::default();
        workload_state_db.process_new_states(server_state.state.workload_states.clone());

        let mut complete_state = server_state
            .get_complete_state_by_field_mask(&request_complete_state, &workload_state_db)
            .unwrap();

        // result must be sorted because inside WorkloadStateDB the order of workload states is not preserved
        complete_state.workload_states.sort_by(|left, right| {
            left.instance_name
                .workload_name()
                .cmp(right.instance_name.workload_name())
        });

        let mut expected_complete_state = server_state.state.clone();
        expected_complete_state
            .workload_states
            .sort_by(|left, right| {
                left.instance_name
                    .workload_name()
                    .cmp(right.instance_name.workload_name())
            });
        assert_eq!(expected_complete_state, complete_state);
    }

    // [utest->swdd~server-provides-interface-get-complete-state~1]
    // [utest->swdd~server-filters-get-complete-state-result~2]
    #[test]
    fn utest_server_state_get_complete_state_by_field_mask() {
        let w1 = generate_test_workload_spec_with_param(
            AGENT_A.to_string(),
            WORKLOAD_NAME_1.to_string(),
            RUNTIME.to_string(),
        );

        let w2 = generate_test_workload_spec_with_param(
            AGENT_A.to_string(),
            WORKLOAD_NAME_2.to_string(),
            RUNTIME.to_string(),
        );

        let w3 = generate_test_workload_spec_with_param(
            AGENT_B.to_string(),
            WORKLOAD_NAME_3.to_string(),
            RUNTIME.to_string(),
        );

        let server_state = ServerState {
            state: generate_test_complete_state(vec![w1.clone(), w2.clone(), w3.clone()]),
            ..Default::default()
        };

        let request_complete_state = CompleteStateRequest {
            field_mask: vec![
                format!("desiredState.workloads.{}", WORKLOAD_NAME_1),
                format!("desiredState.workloads.{}.agent", WORKLOAD_NAME_3),
            ],
        };

        let mut workload_state_db = WorkloadStateDB::default();
        workload_state_db.process_new_states(server_state.state.workload_states.clone());

        let mut complete_state = server_state
            .get_complete_state_by_field_mask(&request_complete_state, &workload_state_db)
            .unwrap();

        // result must be sorted because inside WorkloadStateDB the order of workload states is not preserved
        complete_state.workload_states.sort_by(|left, right| {
            left.instance_name
                .workload_name()
                .cmp(right.instance_name.workload_name())
        });

        let mut expected_complete_state = server_state.state.clone();

        expected_complete_state.desired_state.workloads = HashMap::from([
            (
                w1.instance_name.workload_name().to_owned(),
                w1.clone().into(),
            ),
            (
                w3.instance_name.workload_name().to_owned(),
                StoredWorkloadSpec {
                    agent: AGENT_B.to_string(),
                    ..Default::default()
                },
            ),
        ]);
        expected_complete_state.workload_states.clear();
        assert_eq!(expected_complete_state, complete_state);
    }

    // [utest->swdd~server-provides-interface-get-complete-state~1]
    // [utest->swdd~server-filters-get-complete-state-result~2]
    #[test]
    fn utest_server_state_get_complete_state_by_field_mask_continue_on_invalid_mask() {
        let w1 = generate_test_workload_spec_with_param(
            AGENT_A.to_string(),
            WORKLOAD_NAME_1.to_string(),
            RUNTIME.to_string(),
        );

        let server_state = ServerState {
            state: generate_test_complete_state(vec![w1.clone()]),
            ..Default::default()
        };

        let request_complete_state = CompleteStateRequest {
            field_mask: vec![
                "workloads.invalidMask".to_string(), // invalid not existing workload
                format!("desiredState.workloads.{}", WORKLOAD_NAME_1),
            ],
        };

        let mut workload_state_db = WorkloadStateDB::default();
        workload_state_db.process_new_states(server_state.state.workload_states.clone());

        let mut complete_state = server_state
            .get_complete_state_by_field_mask(&request_complete_state, &workload_state_db)
            .unwrap();

        // result must be sorted because inside WorkloadStateDB the order of workload states is not preserved
        complete_state.workload_states.sort_by(|left, right| {
            left.instance_name
                .workload_name()
                .cmp(right.instance_name.workload_name())
        });

        let mut expected_complete_state = server_state.state.clone();
        expected_complete_state.desired_state.workloads = HashMap::from([(
            w1.instance_name.workload_name().to_owned(),
            w1.clone().into(),
        )]);
        expected_complete_state.workload_states.clear();
        assert_eq!(expected_complete_state, complete_state);
    }

    // [utest->swdd~agent-from-agent-field~1]
    #[test]
    fn utest_server_state_get_workloads_per_agent() {
        let w1 = generate_test_workload_spec_with_param(
            AGENT_A.to_string(),
            WORKLOAD_NAME_1.to_string(),
            RUNTIME.to_string(),
        );

        let w2 = generate_test_workload_spec_with_param(
            AGENT_A.to_string(),
            WORKLOAD_NAME_2.to_string(),
            RUNTIME.to_string(),
        );

        let w3 = generate_test_workload_spec_with_param(
            AGENT_B.to_string(),
            WORKLOAD_NAME_3.to_string(),
            RUNTIME.to_string(),
        );

        let server_state = ServerState {
            state: generate_test_complete_state(vec![w1.clone(), w2.clone(), w3.clone()]),
            ..Default::default()
        };

        let mut workloads = server_state.get_workloads_for_agent(&AGENT_A.to_string());
        workloads.sort_by(|left, right| {
            left.instance_name
                .workload_name()
                .cmp(right.instance_name.workload_name())
        });
        assert_eq!(workloads, vec![w1, w2]);

        let workloads = server_state.get_workloads_for_agent(&AGENT_B.to_string());
        assert_eq!(workloads, vec![w3]);

        let workloads = server_state.get_workloads_for_agent(&"unknown_agent".to_string());
        assert_eq!(workloads.len(), 0);
    }

    // [utest->swdd~server-state-rejects-state-with-cyclic-dependencies~1]
    #[test]
    fn utest_server_state_update_state_reject_state_with_cyclic_dependencies() {
        let _ = env_logger::builder().is_test(true).try_init();

        let workload = generate_test_stored_workload_spec(AGENT_A.to_string(), RUNTIME.to_string());

        // workload has a self cycle to workload A
        let new_workload_1 =
            generate_test_stored_workload_spec(AGENT_A.to_string(), RUNTIME.to_string());

        let mut new_workload_2 =
            generate_test_stored_workload_spec(AGENT_A.to_string(), RUNTIME.to_string());
        new_workload_2.dependencies.clear();

        let old_state = CompleteState {
            desired_state: State {
                workloads: HashMap::from([(WORKLOAD_NAME_1.to_string(), workload)]),

            },
            ..Default::default()
        };

        let rejected_new_state = CompleteState {
            desired_state: State {
                workloads: HashMap::from([
                    ("workload A".to_string(), new_workload_1),
                    (WORKLOAD_NAME_1.to_string(), new_workload_2),
                ]),
            },
            ..Default::default()
        };

        let mut delete_graph_mock = MockDeleteGraph::new();
        delete_graph_mock.expect_insert().never();
        delete_graph_mock
            .expect_apply_delete_conditions_to()
            .never();

        let mut server_state = ServerState {
            state: old_state.clone(),
            delete_graph: delete_graph_mock,
        };

        let result = server_state.update(rejected_new_state.clone(), vec![]);
        assert_eq!(
            result,
            Err(UpdateStateError::CycleInDependencies(
                "workload A".to_string()
            ))
        );

        // server state shall be the old state, new state shall be rejected
        assert_eq!(old_state, server_state.state);
    }

    // [utest->swdd~update-desired-state-empty-update-mask~1]
    #[test]
    fn utest_server_state_update_state_replace_all_if_update_mask_empty() {
        let _ = env_logger::builder().is_test(true).try_init();
        let old_state = generate_test_old_state();
        let update_state = generate_test_update_state();
        let update_mask = vec![];

        let mut delete_graph_mock = MockDeleteGraph::new();

        delete_graph_mock.expect_insert().once().return_const(());

        delete_graph_mock
            .expect_apply_delete_conditions_to()
            .once()
            .return_const(());

        let mut server_state = ServerState {
            state: old_state.clone(),
            delete_graph: delete_graph_mock,
        };

        server_state
            .update(update_state.clone(), update_mask)
            .unwrap();

        assert_eq!(update_state, server_state.state);
    }

    // [utest->swdd~update-desired-state-with-update-mask~1]
    #[test]
    fn utest_server_state_update_state_replace_workload() {
        let _ = env_logger::builder().is_test(true).try_init();
        let old_state = generate_test_old_state();
        let update_state = generate_test_update_state();
        let update_mask = vec![format!("desiredState.workloads.{}", WORKLOAD_NAME_1)];

        let new_workload = update_state
            .desired_state
            .workloads
            .get(WORKLOAD_NAME_1)
            .unwrap()
            .clone();

        let mut expected = old_state.clone();
        expected
            .desired_state
            .workloads
            .insert(WORKLOAD_NAME_1.to_owned(), new_workload.clone());

        let mut delete_graph_mock = MockDeleteGraph::new();
        delete_graph_mock.expect_insert().once().return_const(());

        delete_graph_mock
            .expect_apply_delete_conditions_to()
            .once()
            .return_const(());

        let mut server_state = ServerState {
            state: old_state.clone(),
            delete_graph: delete_graph_mock,
        };
        server_state.update(update_state, update_mask).unwrap();

        assert_eq!(expected, server_state.state);
    }

    // [utest->swdd~update-desired-state-with-update-mask~1]
    #[test]
    fn utest_server_state_update_state_add_workload() {
        let old_state = generate_test_old_state();
        let update_state = generate_test_update_state();
        let update_mask = vec![format!("desiredState.workloads.{}", WORKLOAD_NAME_4)];

        let new_workload = update_state
            .desired_state
            .workloads
            .get(WORKLOAD_NAME_4)
            .unwrap()
            .clone();

        let mut expected = old_state.clone();
        expected
            .desired_state
            .workloads
            .insert(WORKLOAD_NAME_4.into(), new_workload.clone());

        let mut delete_graph_mock = MockDeleteGraph::new();
        delete_graph_mock.expect_insert().once().return_const(());

        delete_graph_mock
            .expect_apply_delete_conditions_to()
            .once()
            .return_const(());

        let mut server_state = ServerState {
            state: old_state.clone(),
            delete_graph: delete_graph_mock,
        };
        server_state.update(update_state, update_mask).unwrap();

        assert_eq!(expected, server_state.state);
    }

    // [utest->swdd~update-desired-state-with-update-mask~1]
    #[test]
    fn utest_server_state_update_state_remove_workload() {
        let old_state = generate_test_old_state();
        let update_state = generate_test_update_state();
        let update_mask = vec![format!("desiredState.workloads.{}", WORKLOAD_NAME_2)];

        let mut expected = old_state.clone();
        expected
            .desired_state
            .workloads
            .remove(WORKLOAD_NAME_2)
            .unwrap();

        let mut delete_graph_mock = MockDeleteGraph::new();
        delete_graph_mock.expect_insert().once().return_const(());

        delete_graph_mock
            .expect_apply_delete_conditions_to()
            .once()
            .return_const(());

        let mut server_state = ServerState {
            state: old_state.clone(),
            delete_graph: delete_graph_mock,
        };
        server_state.update(update_state, update_mask).unwrap();

        assert_eq!(expected, server_state.state);
    }

    // [utest->swdd~update-desired-state-with-update-mask~1]
    #[test]
    fn utest_server_state_update_state_remove_non_existing_workload() {
        let old_state = generate_test_old_state();
        let update_state = generate_test_update_state();
        let update_mask = vec!["desiredState.workloads.workload_5".into()];

        let expected = &old_state;

        let mut delete_graph_mock = MockDeleteGraph::new();
        delete_graph_mock.expect_insert().never();
        delete_graph_mock
            .expect_apply_delete_conditions_to()
            .never();

        let mut server_state = ServerState {
            state: old_state.clone(),
            delete_graph: delete_graph_mock,
        };
        server_state.update(update_state, update_mask).unwrap();

        assert_eq!(*expected, server_state.state);
    }

    // [utest->swdd~update-desired-state-with-update-mask~1]
    #[test]
    fn utest_server_state_update_state_remove_fails_from_non_map() {
        let old_state = generate_test_old_state();
        let update_state = generate_test_update_state();
        let update_mask = vec!["desiredState.workloads.workload_2.tags.x".into()];

        let mut delete_graph_mock = MockDeleteGraph::new();
        delete_graph_mock.expect_insert().never();
        delete_graph_mock
            .expect_apply_delete_conditions_to()
            .never();

        let mut server_state = ServerState {
            state: old_state.clone(),
            delete_graph: delete_graph_mock,
        };
        let result = server_state.update(update_state, update_mask);

        assert!(result.is_err());
        assert_eq!(server_state.state, old_state);
    }

    // [utest->swdd~update-desired-state-with-update-mask~1]
    #[test]
    fn utest_server_state_update_state_fails_with_update_mask_empty_string() {
        let _ = env_logger::builder().is_test(true).try_init();
        let old_state = generate_test_old_state();
        let update_state = generate_test_update_state();
        let update_mask = vec!["".into()];

        let mut delete_graph_mock = MockDeleteGraph::new();
        delete_graph_mock.expect_insert().never();
        delete_graph_mock
            .expect_apply_delete_conditions_to()
            .never();

        let mut server_state = ServerState {
            state: old_state.clone(),
            delete_graph: delete_graph_mock,
        };
        let result = server_state.update(update_state, update_mask);
        assert!(result.is_err());
        assert_eq!(server_state.state, old_state);
    }

    // [utest->swdd~update-desired-state-empty-update-mask~1]
    #[test]
    fn utest_server_state_update_state_no_update() {
        let _ = env_logger::builder().is_test(true).try_init();

        let mut delete_graph_mock = MockDeleteGraph::new();
        delete_graph_mock.expect_insert().never();
        delete_graph_mock
            .expect_apply_delete_conditions_to()
            .never();

        let mut server_state = ServerState {
            state: CompleteState::default(),
            delete_graph: delete_graph_mock,
        };

        let added_deleted_workloads = server_state
            .update(CompleteState::default(), vec![])
            .unwrap();
        assert!(added_deleted_workloads.is_none());
        assert_eq!(server_state.state, CompleteState::default());
    }

    // [utest->swdd~update-desired-state-empty-update-mask~1]
    // [utest->swdd~server-detects-new-workload~1]
    #[test]
    fn utest_server_state_update_state_new_workloads() {
        let _ = env_logger::builder().is_test(true).try_init();

        let new_state = generate_test_update_state();
        let update_mask = vec![];

        let mut delete_graph_mock = MockDeleteGraph::new();
        delete_graph_mock.expect_insert().once().return_const(());

        delete_graph_mock
            .expect_apply_delete_conditions_to()
            .once()
            .return_const(());

        let mut server_state = ServerState {
            state: CompleteState::default(),
            delete_graph: delete_graph_mock,
        };

        let added_deleted_workloads = server_state.update(new_state.clone(), update_mask).unwrap();
        assert!(added_deleted_workloads.is_some());

        let (mut added_workloads, deleted_workloads) = added_deleted_workloads.unwrap();
        added_workloads.sort_by(|left, right| {
            left.instance_name
                .workload_name()
                .cmp(right.instance_name.workload_name())
        });

        let mut expected_added_workloads: Vec<WorkloadSpec> = new_state
            .clone()
            .desired_state
            .workloads
            .iter()
            .map(|(name, spec)| (name.to_owned(), spec.to_owned()).into())
            .collect();
        expected_added_workloads.sort_by(|left, right| {
            left.instance_name
                .workload_name()
                .cmp(right.instance_name.workload_name())
        });

        assert_eq!(added_workloads, expected_added_workloads);

        let expected_deleted_workloads: Vec<DeletedWorkload> = Vec::new();
        assert_eq!(deleted_workloads, expected_deleted_workloads);
        assert_eq!(server_state.state, new_state);
    }

    // [utest->swdd~update-desired-state-empty-update-mask~1]
    // [utest->swdd~server-detects-deleted-workload~1]
    #[test]
    fn utest_server_state_update_state_deleted_workloads() {
        let _ = env_logger::builder().is_test(true).try_init();

        let current_complete_state = generate_test_old_state();
        let update_state = CompleteState::default();
        let update_mask = vec![];

        let mut delete_graph_mock = MockDeleteGraph::new();
        delete_graph_mock.expect_insert().once().return_const(());

        delete_graph_mock
            .expect_apply_delete_conditions_to()
            .once()
            .return_const(());

        let mut server_state = ServerState {
            state: current_complete_state.clone(),
            delete_graph: delete_graph_mock,
        };

        let added_deleted_workloads = server_state.update(update_state, update_mask).unwrap();
        assert!(added_deleted_workloads.is_some());

        let (added_workloads, mut deleted_workloads) = added_deleted_workloads.unwrap();
        let expected_added_workloads: Vec<WorkloadSpec> = Vec::new();
        assert_eq!(added_workloads, expected_added_workloads);

        deleted_workloads.sort_by(|left, right| {
            left.instance_name
                .workload_name()
                .cmp(right.instance_name.workload_name())
        });
        let mut expected_deleted_workloads: Vec<DeletedWorkload> = current_complete_state
            .desired_state
            .workloads
            .iter()
            .map(|(name, workload_spec)| DeletedWorkload {
                instance_name: (name.to_owned(), workload_spec).into(),
                dependencies: HashMap::new(),
            })
            .collect();
        expected_deleted_workloads.sort_by(|left, right| {
            left.instance_name
                .workload_name()
                .cmp(right.instance_name.workload_name())
        });
        assert_eq!(deleted_workloads, expected_deleted_workloads);

        assert_eq!(server_state.state, CompleteState::default());
    }

    // [utest->swdd~update-desired-state-empty-update-mask~1]
    // [utest->swdd~server-detects-changed-workload~1]
    #[test]
    fn utest_server_state_update_state_updated_workload() {
        let _ = env_logger::builder().is_test(true).try_init();

        let current_complete_state = generate_test_old_state();
        let mut new_complete_state = current_complete_state.clone();
        let update_mask = vec![];

        let workload_to_update = current_complete_state
            .desired_state
            .workloads
            .get(WORKLOAD_NAME_1)
            .unwrap();

        let updated_workload = generate_test_workload_spec_with_param(
            AGENT_B.into(),
            WORKLOAD_NAME_1.to_string(),
            "runtime_2".into(),
        );
        new_complete_state
            .desired_state
            .workloads
            .insert(WORKLOAD_NAME_1.to_string(), updated_workload.clone().into());

        let mut delete_graph_mock = MockDeleteGraph::new();
        delete_graph_mock.expect_insert().once().return_const(());
        delete_graph_mock
            .expect_apply_delete_conditions_to()
            .once()
            .return_const(());

        let mut server_state = ServerState {
            state: current_complete_state.clone(),
            delete_graph: delete_graph_mock,
        };

        let added_deleted_workloads = server_state
            .update(new_complete_state.clone(), update_mask)
            .unwrap();
        assert!(added_deleted_workloads.is_some());

        let (added_workloads, deleted_workloads) = added_deleted_workloads.unwrap();

        assert_eq!(added_workloads, vec![updated_workload]);

        assert_eq!(
            deleted_workloads,
            vec![DeletedWorkload {
                instance_name: (WORKLOAD_NAME_1.to_string(), workload_to_update).into(),
                dependencies: HashMap::new(),
            }]
        );

        assert_eq!(server_state.state, new_complete_state);
    }

    // [utest->swdd~server-state-stores-delete-condition~1]
    // [utest->swdd~server-state-adds-delete-conditions-to-deleted-workload~1]
    #[test]
    fn utest_server_state_update_state_store_and_add_delete_conditions() {
        let workload = generate_test_workload_spec_with_param(
            AGENT_A.to_string(),
            WORKLOAD_NAME_1.to_string(),
            RUNTIME.to_string(),
        );

        let current_complete_state = CompleteState {
            desired_state: State {
                workloads: HashMap::from([(
                    workload.instance_name.workload_name().to_owned(),
                    workload.clone().into(),
                )]),
            },
            ..Default::default()
        };

        let new_workload = generate_test_workload_spec_with_param(
            AGENT_B.to_string(),
            workload.instance_name.workload_name().to_owned(),
            RUNTIME.to_string(),
        );

        let new_complete_state = CompleteState {
            desired_state: State {
                workloads: HashMap::from([(
                    new_workload.instance_name.workload_name().to_owned(),
                    new_workload.clone().into(),
                )]),
            },
            ..Default::default()
        };

        let update_mask = vec![];

        let mut delete_graph_mock = MockDeleteGraph::new();
        delete_graph_mock
            .expect_insert()
            .with(mockall::predicate::eq(vec![new_workload]))
            .once()
            .return_const(());
        delete_graph_mock
            .expect_apply_delete_conditions_to()
            .with(mockall::predicate::eq(vec![DeletedWorkload {
                instance_name: workload.instance_name,
                dependencies: HashMap::new(),
            }]))
            .once()
            .return_const(());

        let mut server_state = ServerState {
            state: current_complete_state,
            delete_graph: delete_graph_mock,
        };

        let added_deleted_workloads = server_state
            .update(new_complete_state.clone(), update_mask)
            .unwrap();
        assert!(added_deleted_workloads.is_some());
    }

    fn generate_test_old_state() -> CompleteState {
        generate_test_complete_state(vec![
            generate_test_workload_spec_with_param(
                "agent_A".into(),
                "workload_1".into(),
                "runtime_1".into(),
            ),
            generate_test_workload_spec_with_param(
                "agent_A".into(),
                "workload_2".into(),
                "runtime_2".into(),
            ),
            generate_test_workload_spec_with_param(
                "agent_B".into(),
                "workload_3".into(),
                "runtime_1".into(),
            ),
        ])
    }

    fn generate_test_update_state() -> CompleteState {
        generate_test_complete_state(vec![
            generate_test_workload_spec_with_param(
                "agent_B".into(),
                "workload_1".into(),
                "runtime_2".into(),
            ),
            generate_test_workload_spec_with_param(
                "agent_B".into(),
                "workload_3".into(),
                "runtime_2".into(),
            ),
            generate_test_workload_spec_with_param(
                "agent_A".into(),
                "workload_4".into(),
                "runtime_1".into(),
            ),
        ])
    }
}<|MERGE_RESOLUTION|>--- conflicted
+++ resolved
@@ -19,14 +19,9 @@
 use common::objects::WorkloadInstanceName;
 use common::std_extensions::IllegalStateResult;
 use common::{
-<<<<<<< HEAD
     commands::CompleteStateRequest,
     objects::{CompleteState, DeletedWorkload, State, WorkloadSpec},
-=======
-    commands::{CompleteState, CompleteStateRequest},
-    objects::{DeletedWorkload, State, WorkloadSpec},
     state_manipulation::{Object, Path},
->>>>>>> d3b2f6a1
 };
 use std::fmt::Display;
 
@@ -531,7 +526,6 @@
         let old_state = CompleteState {
             desired_state: State {
                 workloads: HashMap::from([(WORKLOAD_NAME_1.to_string(), workload)]),
-
             },
             ..Default::default()
         };
