// Copyright (c) 2023 Elektrobit Automotive GmbH
//
// This program and the accompanying materials are made available under the
// terms of the Apache License, Version 2.0 which is available at
// https://www.apache.org/licenses/LICENSE-2.0.
//
// Unless required by applicable law or agreed to in writing, software
// distributed under the License is distributed on an "AS IS" BASIS, WITHOUT
// WARRANTIES OR CONDITIONS OF ANY KIND, either express or implied. See the
// License for the specific language governing permissions and limitations
// under the License.
//
// SPDX-License-Identifier: Apache-2.0

use serde::{Deserialize, Serialize};
use std::collections::HashMap;

use api::proto;

use crate::helpers::serialize_to_ordered_map;
use crate::objects::Tag;

use super::ExecutionState;
use super::WorkloadInstanceName;

pub type WorkloadCollection = Vec<WorkloadSpec>;
pub type DeletedWorkloadCollection = Vec<DeletedWorkload>;
// [impl->swdd~common-object-serialization~1]
#[derive(Debug, Clone, Serialize, Deserialize, PartialEq, Eq, Default)]
pub struct DeletedWorkload {
    pub instance_name: WorkloadInstanceName,
    #[serde(serialize_with = "serialize_to_ordered_map")]
    pub dependencies: HashMap<String, DeleteCondition>,
}

impl TryFrom<proto::DeletedWorkload> for DeletedWorkload {
    type Error = String;

    fn try_from(deleted_workload: proto::DeletedWorkload) -> Result<Self, Self::Error> {
        Ok(DeletedWorkload {
            instance_name: deleted_workload
                .instance_name
                .ok_or("No instance name")?
                .into(),
            dependencies: deleted_workload
                .dependencies
                .into_iter()
                .map(|(k, v)| Ok((k, v.try_into()?)))
                .collect::<Result<HashMap<String, DeleteCondition>, String>>()?,
        })
    }
}

impl From<DeletedWorkload> for proto::DeletedWorkload {
    fn from(value: DeletedWorkload) -> Self {
        proto::DeletedWorkload {
            instance_name: proto::WorkloadInstanceName::from(value.instance_name).into(),
            dependencies: value
                .dependencies
                .into_iter()
                .map(|(k, v)| (k, v as i32))
                .collect(),
        }
    }
}

// [impl->swdd~common-object-serialization~1]
#[derive(Debug, Clone, Serialize, Deserialize, PartialEq, Eq, Default)]
#[serde(default, rename_all = "camelCase")]
pub struct WorkloadSpec {
    pub instance_name: WorkloadInstanceName,
    pub tags: Vec<Tag>,
    #[serde(serialize_with = "serialize_to_ordered_map")]
    pub dependencies: HashMap<String, AddCondition>,
    pub restart: bool,
    pub runtime: String,
    pub runtime_config: String,
}

<<<<<<< HEAD
impl TryFrom<proto::AddedWorkload> for WorkloadSpec {
=======
impl TryFrom<(String, proto::AddedWorkload)> for WorkloadSpec {
    type Error = String;

    fn try_from((agent, workload): (String, proto::AddedWorkload)) -> Result<Self, String> {
        Ok(WorkloadSpec {
            dependencies: workload
                .dependencies
                .into_iter()
                .map(|(k, v)| Ok((k, v.try_into()?)))
                .collect::<Result<HashMap<String, AddCondition>, String>>()?,
            restart: workload.restart,
            runtime: workload.runtime,
            name: workload.name,
            agent,
            tags: workload.tags.into_iter().map(|x| x.into()).collect(),
            runtime_config: workload.runtime_config,
        })
    }
}

impl TryFrom<(String, proto::Workload)> for WorkloadSpec {
>>>>>>> 2db8ef4c
    type Error = String;

    fn try_from(workload: proto::AddedWorkload) -> Result<Self, String> {
        Ok(WorkloadSpec {
            dependencies: workload
                .dependencies
                .into_iter()
                .map(|(k, v)| Ok((k, v.try_into()?)))
                .collect::<Result<HashMap<String, AddCondition>, String>>()?,
            restart: workload.restart,
            runtime: workload.runtime,
            instance_name: workload.instance_name.ok_or("No instance name")?.into(),
            tags: workload.tags.into_iter().map(|x| x.into()).collect(),
            runtime_config: workload.runtime_config,
        })
    }
}

<<<<<<< HEAD
=======
impl From<WorkloadSpec> for proto::Workload {
    fn from(workload: WorkloadSpec) -> Self {
        proto::Workload {
            agent: workload.agent,
            dependencies: workload
                .dependencies
                .into_iter()
                .map(|(k, v)| (k, v as i32))
                .collect(),
            restart: workload.restart,
            runtime: workload.runtime,
            runtime_config: workload.runtime_config,
            tags: workload.tags.into_iter().map(|x| x.into()).collect(),
        }
    }
}

>>>>>>> 2db8ef4c
impl From<WorkloadSpec> for proto::AddedWorkload {
    fn from(workload: WorkloadSpec) -> Self {
        proto::AddedWorkload {
            instance_name: proto::WorkloadInstanceName::from(workload.instance_name).into(),
            dependencies: workload
                .dependencies
                .into_iter()
                .map(|(k, v)| (k, v as i32))
                .collect(),
            restart: workload.restart,
            runtime: workload.runtime,
            runtime_config: workload.runtime_config,
            tags: workload.tags.into_iter().map(|x| x.into()).collect(),
        }
    }
}

pub type AgentWorkloadMap = HashMap<String, (WorkloadCollection, DeletedWorkloadCollection)>;

pub fn get_workloads_per_agent(
    added_workloads: WorkloadCollection,
    deleted_workloads: DeletedWorkloadCollection,
) -> AgentWorkloadMap {
    let mut agent_workloads: AgentWorkloadMap = HashMap::new();

    for added_workload in added_workloads {
        if let Some((added_workload_vector, _)) =
            agent_workloads.get_mut(added_workload.instance_name.agent_name())
        {
            added_workload_vector.push(added_workload);
        } else {
            agent_workloads.insert(
                added_workload.instance_name.agent_name().to_owned(),
                (vec![added_workload], vec![]),
            );
        }
    }

    for deleted_workload in deleted_workloads {
        if let Some((_, deleted_workload_vector)) =
            agent_workloads.get_mut(deleted_workload.instance_name.agent_name())
        {
            deleted_workload_vector.push(deleted_workload);
        } else {
            agent_workloads.insert(
                deleted_workload.instance_name.agent_name().to_owned(),
                (vec![], vec![deleted_workload]),
            );
        }
    }

    agent_workloads
}

pub trait FulfilledBy<T> {
    fn fulfilled_by(&self, other: &T) -> bool;
}

// [impl->swdd~workload-add-conditions-for-dependencies~1]
#[derive(Debug, Clone, Copy, Serialize, Deserialize, PartialEq, Eq)]
#[serde(rename_all = "SCREAMING_SNAKE_CASE")]
pub enum AddCondition {
    AddCondRunning = 0,
    AddCondSucceeded = 1,
    AddCondFailed = 2,
}

impl FulfilledBy<ExecutionState> for AddCondition {
    fn fulfilled_by(&self, other: &ExecutionState) -> bool {
        match self {
            AddCondition::AddCondRunning => (*other).is_running(),
            AddCondition::AddCondSucceeded => (*other).is_succeeded(),
            AddCondition::AddCondFailed => (*other).is_failed(),
        }
    }
}

impl TryFrom<i32> for AddCondition {
    type Error = String;

    fn try_from(value: i32) -> Result<Self, Self::Error> {
        match value {
            x if x == AddCondition::AddCondRunning as i32 => Ok(AddCondition::AddCondRunning),
            x if x == AddCondition::AddCondSucceeded as i32 => Ok(AddCondition::AddCondSucceeded),
            x if x == AddCondition::AddCondFailed as i32 => Ok(AddCondition::AddCondFailed),
            _ => Err(format!(
                "Received an unknown value '{value}' as AddCondition."
            )),
        }
    }
}

// [impl->swdd~workload-delete-conditions-for-dependencies~1]
#[derive(Debug, Clone, Copy, Serialize, Deserialize, PartialEq, Eq)]
#[serde(rename_all = "SCREAMING_SNAKE_CASE")]
pub enum DeleteCondition {
    DelCondRunning = 0,
    DelCondNotPendingNorRunning = 1,
}

impl FulfilledBy<ExecutionState> for DeleteCondition {
    fn fulfilled_by(&self, other: &ExecutionState) -> bool {
        match self {
            DeleteCondition::DelCondNotPendingNorRunning => (*other).is_not_pending_nor_running(),
            DeleteCondition::DelCondRunning => (*other).is_running(),
        }
    }
}

impl TryFrom<i32> for DeleteCondition {
    type Error = String;

    fn try_from(value: i32) -> Result<Self, Self::Error> {
        match value {
            x if x == DeleteCondition::DelCondRunning as i32 => Ok(DeleteCondition::DelCondRunning),
            x if x == DeleteCondition::DelCondNotPendingNorRunning as i32 => {
                Ok(DeleteCondition::DelCondNotPendingNorRunning)
            }
            _ => Err(format!(
                "Received an unknown value '{value}' as DeleteCondition."
            )),
        }
    }
}

//////////////////////////////////////////////////////////////////////////////
//                 ########  #######    #########  #########                //
//                    ##     ##        ##             ##                    //
//                    ##     #####     #########      ##                    //
//                    ##     ##                ##     ##                    //
//                    ##     #######   #########      ##                    //
//////////////////////////////////////////////////////////////////////////////

#[cfg(any(feature = "test_utils", test))]
fn generate_test_dependencies() -> HashMap<String, AddCondition> {
    HashMap::from([
        (String::from("workload A"), AddCondition::AddCondRunning),
        (String::from("workload C"), AddCondition::AddCondSucceeded),
    ])
}

#[cfg(any(feature = "test_utils", test))]
pub fn generate_test_workload_spec_with_param(
    agent_name: String,
    workload_name: String,
    runtime_name: String,
) -> crate::objects::WorkloadSpec {
    let runtime_config =
        "generalOptions: [\"--version\"]\ncommandOptions: [\"--network=host\"]\nimage: alpine:latest\ncommandArgs: [\"bash\"]\n"
        .to_owned();

    generate_test_workload_spec_with_runtime_config(
        agent_name,
        workload_name,
        runtime_name,
        runtime_config,
    )
}

#[cfg(any(feature = "test_utils", test))]
pub fn generate_test_workload_spec_with_runtime_config(
    agent_name: String,
    workload_name: String,
    runtime_name: String,
    runtime_config: String,
) -> crate::objects::WorkloadSpec {
    let instance_name = WorkloadInstanceName::builder()
        .agent_name(agent_name)
        .workload_name(workload_name)
        .config(&runtime_config)
        .build();

    WorkloadSpec {
        instance_name,
        dependencies: generate_test_dependencies(),
        update_strategy: UpdateStrategy::Unspecified,
        restart: true,
        access_rights: AccessRights::default(),
        runtime: runtime_name,
        tags: vec![Tag {
            key: "key".into(),
            value: "value".into(),
        }],
        runtime_config,
    }
}

#[cfg(any(feature = "test_utils", test))]
pub fn generate_test_workload_spec() -> WorkloadSpec {
    generate_test_workload_spec_with_param(
        "agent".to_string(),
        "name".to_string(),
        "runtime".to_string(),
    )
}

#[cfg(any(feature = "test_utils", test))]
pub fn generate_test_workload_spec_with_dependencies(
    agent_name: &str,
    workload_name: &str,
    runtime_name: &str,
    dependencies: HashMap<String, AddCondition>,
) -> WorkloadSpec {
    let mut workload_spec = generate_test_workload_spec_with_param(
        agent_name.to_owned(),
        workload_name.to_owned(),
        runtime_name.to_owned(),
    );
    workload_spec.dependencies = dependencies;
    workload_spec
}

// [utest->swdd~common-conversions-between-ankaios-and-proto~1]
// [utest->swdd~common-object-representation~1]
// [utest->swdd~common-object-serialization~1]
#[cfg(test)]
mod tests {
    use api::proto;
    use std::collections::HashMap;

    use crate::objects::*;
    use crate::test_utils::*;

    #[test]
    fn utest_converts_to_proto_deleted_workload() {
        let proto_workload = generate_test_proto_deleted_workload();
        let workload =
            generate_test_deleted_workload("agent".to_string(), "workload X".to_string());

        assert_eq!(proto::DeletedWorkload::from(workload), proto_workload);
    }

    #[test]
    fn utest_converts_to_ankaios_deleted_workload() {
        let proto_workload = generate_test_proto_deleted_workload();
        let workload =
            generate_test_deleted_workload("agent".to_string(), "workload X".to_string());

        assert_eq!(DeletedWorkload::try_from(proto_workload), Ok(workload));
    }

    #[test]
    fn utest_converts_to_ankaios_deleted_workload_fails() {
        let mut proto_workload = generate_test_proto_deleted_workload();
        proto_workload.dependencies.insert("workload B".into(), -1);

        assert!(DeletedWorkload::try_from(proto_workload).is_err());
    }

    #[test]
    fn utest_converts_to_proto_added_workload() {
        let workload_spec = generate_test_workload_spec();

        let proto_workload = proto::AddedWorkload {
            instance_name: Some(proto::WorkloadInstanceName {
                workload_name: "name".to_string(),
                agent_name: "agent".to_string(),
                id: workload_spec.runtime_config.hash_config(),
            }),
            dependencies: HashMap::from([
                (
                    String::from("workload A"),
                    proto::AddCondition::AddCondRunning.into(),
                ),
                (
                    String::from("workload C"),
                    proto::AddCondition::AddCondSucceeded.into(),
                ),
            ]),
            restart: true,
            runtime: String::from("runtime"),
            runtime_config: workload_spec.runtime_config.clone(),
            tags: vec![proto::Tag {
                key: "key".into(),
                value: "value".into(),
            }],
        };

<<<<<<< HEAD
        assert_eq!(proto::AddedWorkload::from(workload_spec), proto_workload);
=======
        assert_eq!(proto::AddedWorkload::from(workload), proto_workload);
    }

    #[test]
    fn utest_converts_to_proto_workload() {
        let workload = generate_test_workload_spec();

        let proto_workload = generate_test_proto_workload();

        assert_eq!(proto::Workload::from(workload), proto_workload);
    }

    #[test]
    fn utest_converts_to_ankaios_workload() {
        let workload = WorkloadSpec {
            dependencies: HashMap::from([
                (String::from("workload A"), AddCondition::AddCondRunning),
                (String::from("workload C"), AddCondition::AddCondSucceeded),
            ]),
            restart: true,
            runtime: String::from("runtime"),
            name: String::from("name"),
            agent: String::from("agent"),
            tags: vec![],
            runtime_config: String::from("some config"),
        };

        let proto_workload = proto::Workload {
            agent: String::from("agent"),
            dependencies: HashMap::from([
                (
                    String::from("workload A"),
                    proto::AddCondition::AddCondRunning.into(),
                ),
                (
                    String::from("workload C"),
                    proto::AddCondition::AddCondSucceeded.into(),
                ),
            ]),
            restart: true,
            runtime: String::from("runtime"),
            runtime_config: String::from("some config"),
            tags: vec![],
        };

        assert_eq!(
            WorkloadSpec::try_from(("name".to_string(), proto_workload)),
            Ok(workload)
        );
    }

    #[test]
    fn utest_converts_to_ankaios_workload_fails() {
        let proto_workload = proto::Workload {
            agent: String::from("agent"),
            dependencies: HashMap::from([
                (
                    String::from("workload A"),
                    proto::AddCondition::AddCondRunning.into(),
                ),
                (String::from("workload B"), -1),
                (
                    String::from("workload C"),
                    proto::AddCondition::AddCondSucceeded.into(),
                ),
            ]),
            restart: true,
            runtime: String::from("runtime"),
            runtime_config: String::from("some config"),
            tags: vec![],
        };

        assert!(WorkloadSpec::try_from(("name".to_string(), proto_workload)).is_err());
>>>>>>> 2db8ef4c
    }

    #[test]
    fn utest_converts_to_ankaios_added_workload() {
        let workload = WorkloadSpec {
            dependencies: HashMap::from([
                (String::from("workload A"), AddCondition::AddCondRunning),
                (String::from("workload C"), AddCondition::AddCondSucceeded),
            ]),
            restart: true,
            runtime: String::from("runtime"),
            instance_name: WorkloadInstanceName::builder()
                .agent_name("agent")
                .workload_name("name")
                .build(),
            tags: vec![],
            runtime_config: String::from("some config"),
        };

        let proto_workload = proto::AddedWorkload {
            instance_name: Some(proto::WorkloadInstanceName {
                workload_name: "name".to_string(),
                agent_name: "agent".to_string(),
                ..Default::default()
            }),
            dependencies: HashMap::from([
                (
                    String::from("workload A"),
                    proto::AddCondition::AddCondRunning.into(),
                ),
                (
                    String::from("workload C"),
                    proto::AddCondition::AddCondSucceeded.into(),
                ),
            ]),
            restart: true,
            runtime: String::from("runtime"),
            runtime_config: String::from("some config"),
            tags: vec![],
        };

        assert_eq!(WorkloadSpec::try_from(proto_workload), Ok(workload));
    }

    #[test]
    fn utest_converts_to_ankaios_added_workload_fails() {
        let proto_workload = proto::AddedWorkload {
            instance_name: Some(proto::WorkloadInstanceName {
                workload_name: "name".to_string(),
                ..Default::default()
            }),
            dependencies: HashMap::from([
                (
                    String::from("workload A"),
                    proto::AddCondition::AddCondRunning.into(),
                ),
                (String::from("workload B"), -1),
                (
                    String::from("workload C"),
                    proto::AddCondition::AddCondSucceeded.into(),
                ),
            ]),
            restart: true,
            runtime: String::from("runtime"),
            runtime_config: String::from("some config"),
            tags: vec![],
        };

        assert!(WorkloadSpec::try_from(proto_workload).is_err());
    }

    #[test]
    fn utest_get_workloads_per_agent_one_agent_one_workload() {
        let added_workloads = vec![
            generate_test_workload_spec_with_param(
                "agent1".to_string(),
                "name 1".to_string(),
                "runtime1".to_string(),
            ),
            generate_test_workload_spec_with_param(
                "agent1".to_string(),
                "name 2".to_string(),
                "runtime2".to_string(),
            ),
            generate_test_workload_spec_with_param(
                "agent2".to_string(),
                "name 3".to_string(),
                "runtime3".to_string(),
            ),
        ];

        let deleted_workloads = vec![
            generate_test_deleted_workload("agent1".to_string(), "workload 8".to_string()),
            generate_test_deleted_workload("agent4".to_string(), "workload 9".to_string()),
        ];

        let workload_map = get_workloads_per_agent(added_workloads, deleted_workloads);
        assert_eq!(workload_map.len(), 3);

        let (agent1_added_workloads, agent1_deleted_workloads) =
            workload_map.get("agent1").unwrap();
        assert_eq!(agent1_added_workloads.len(), 2);
        assert_eq!(agent1_deleted_workloads.len(), 1);

        let workload1 = &agent1_added_workloads[0];
        let workload2 = &agent1_added_workloads[1];
        assert_eq!(workload1.instance_name.agent_name(), "agent1");
        assert_eq!(workload1.runtime, "runtime1");
        assert_eq!(workload2.instance_name.agent_name(), "agent1");
        assert_eq!(workload2.runtime, "runtime2");

        let deleted_workload1 = &agent1_deleted_workloads[0];
        assert_eq!(deleted_workload1.instance_name.agent_name(), "agent1");
        assert_eq!(
            deleted_workload1.instance_name.workload_name(),
            "workload 8"
        );

        let (agent2_added_workloads, agent2_deleted_workloads) =
            workload_map.get("agent2").unwrap();
        assert_eq!(agent2_added_workloads.len(), 1);
        assert_eq!(agent2_deleted_workloads.len(), 0);

        let workload3 = &agent2_added_workloads[0];
        assert_eq!(workload3.instance_name.agent_name(), "agent2");
        assert_eq!(workload3.runtime, "runtime3");

        assert!(workload_map.get("agent3").is_none());

        let (agent4_added_workloads, agent4_deleted_workloads) =
            workload_map.get("agent4").unwrap();
        assert_eq!(agent4_added_workloads.len(), 0);
        assert_eq!(agent4_deleted_workloads.len(), 1);

        let workload3 = &agent4_deleted_workloads[0];
        assert_eq!(workload3.instance_name.agent_name(), "agent4");
        assert_eq!(workload3.instance_name.workload_name(), "workload 9");
    }

    // [utest->swdd~workload-add-conditions-for-dependencies~1]
    #[test]
    fn utest_add_condition_from_int() {
        assert_eq!(
            AddCondition::try_from(0).unwrap(),
            AddCondition::AddCondRunning
        );
        assert_eq!(
            AddCondition::try_from(1).unwrap(),
            AddCondition::AddCondSucceeded
        );
        assert_eq!(
            AddCondition::try_from(2).unwrap(),
            AddCondition::AddCondFailed
        );
        assert_eq!(
            AddCondition::try_from(100),
            Err::<AddCondition, String>(
                "Received an unknown value '100' as AddCondition.".to_string()
            )
        );
    }

    // [utest->swdd~workload-delete-conditions-for-dependencies~1]
    #[test]
    fn utest_delete_condition_from_int() {
        assert_eq!(
            DeleteCondition::try_from(0).unwrap(),
            DeleteCondition::DelCondRunning
        );
        assert_eq!(
            DeleteCondition::try_from(1).unwrap(),
            DeleteCondition::DelCondNotPendingNorRunning
        );
        assert_eq!(
            DeleteCondition::try_from(100),
            Err::<DeleteCondition, String>(
                "Received an unknown value '100' as DeleteCondition.".to_string()
            )
        );
    }

    #[test]
    fn utest_serialize_deleted_workload_into_ordered_output() {
        let mut deleted_workload =
            generate_test_deleted_workload("agent X".to_string(), "workload X".to_string());

        deleted_workload.dependencies.insert(
            "workload C".to_string(),
            DeleteCondition::DelCondNotPendingNorRunning,
        );

        let serialized_deleted_workload = serde_yaml::to_string(&deleted_workload).unwrap();
        let indices = [
            serialized_deleted_workload.find("workload A").unwrap(),
            serialized_deleted_workload.find("workload C").unwrap(),
        ];
        assert!(
            indices.windows(2).all(|window| window[0] < window[1]),
            "expected ordered dependencies."
        );
    }

    #[test]
    fn utest_add_condition_fulfilled_by_fulfilled() {
        let add_condition = AddCondition::AddCondRunning;
        assert!(add_condition.fulfilled_by(&ExecutionState::running()));

        let add_condition = AddCondition::AddCondSucceeded;
        assert!(add_condition.fulfilled_by(&ExecutionState::succeeded()));

        let add_condition = AddCondition::AddCondFailed;
        assert!(add_condition.fulfilled_by(&ExecutionState::failed("some failure".to_string())));
    }

    #[test]
    fn utest_delete_condition_fulfilled_by() {
        let delete_condition = DeleteCondition::DelCondNotPendingNorRunning;
        assert!(delete_condition.fulfilled_by(&ExecutionState::succeeded()));

        let delete_condition = DeleteCondition::DelCondRunning;
        assert!(delete_condition.fulfilled_by(&ExecutionState::running()));
    }
}<|MERGE_RESOLUTION|>--- conflicted
+++ resolved
@@ -77,31 +77,7 @@
     pub runtime_config: String,
 }
 
-<<<<<<< HEAD
 impl TryFrom<proto::AddedWorkload> for WorkloadSpec {
-=======
-impl TryFrom<(String, proto::AddedWorkload)> for WorkloadSpec {
-    type Error = String;
-
-    fn try_from((agent, workload): (String, proto::AddedWorkload)) -> Result<Self, String> {
-        Ok(WorkloadSpec {
-            dependencies: workload
-                .dependencies
-                .into_iter()
-                .map(|(k, v)| Ok((k, v.try_into()?)))
-                .collect::<Result<HashMap<String, AddCondition>, String>>()?,
-            restart: workload.restart,
-            runtime: workload.runtime,
-            name: workload.name,
-            agent,
-            tags: workload.tags.into_iter().map(|x| x.into()).collect(),
-            runtime_config: workload.runtime_config,
-        })
-    }
-}
-
-impl TryFrom<(String, proto::Workload)> for WorkloadSpec {
->>>>>>> 2db8ef4c
     type Error = String;
 
     fn try_from(workload: proto::AddedWorkload) -> Result<Self, String> {
@@ -120,26 +96,6 @@
     }
 }
 
-<<<<<<< HEAD
-=======
-impl From<WorkloadSpec> for proto::Workload {
-    fn from(workload: WorkloadSpec) -> Self {
-        proto::Workload {
-            agent: workload.agent,
-            dependencies: workload
-                .dependencies
-                .into_iter()
-                .map(|(k, v)| (k, v as i32))
-                .collect(),
-            restart: workload.restart,
-            runtime: workload.runtime,
-            runtime_config: workload.runtime_config,
-            tags: workload.tags.into_iter().map(|x| x.into()).collect(),
-        }
-    }
-}
-
->>>>>>> 2db8ef4c
 impl From<WorkloadSpec> for proto::AddedWorkload {
     fn from(workload: WorkloadSpec) -> Self {
         proto::AddedWorkload {
@@ -315,9 +271,7 @@
     WorkloadSpec {
         instance_name,
         dependencies: generate_test_dependencies(),
-        update_strategy: UpdateStrategy::Unspecified,
         restart: true,
-        access_rights: AccessRights::default(),
         runtime: runtime_name,
         tags: vec![Tag {
             key: "key".into(),
@@ -418,83 +372,7 @@
             }],
         };
 
-<<<<<<< HEAD
         assert_eq!(proto::AddedWorkload::from(workload_spec), proto_workload);
-=======
-        assert_eq!(proto::AddedWorkload::from(workload), proto_workload);
-    }
-
-    #[test]
-    fn utest_converts_to_proto_workload() {
-        let workload = generate_test_workload_spec();
-
-        let proto_workload = generate_test_proto_workload();
-
-        assert_eq!(proto::Workload::from(workload), proto_workload);
-    }
-
-    #[test]
-    fn utest_converts_to_ankaios_workload() {
-        let workload = WorkloadSpec {
-            dependencies: HashMap::from([
-                (String::from("workload A"), AddCondition::AddCondRunning),
-                (String::from("workload C"), AddCondition::AddCondSucceeded),
-            ]),
-            restart: true,
-            runtime: String::from("runtime"),
-            name: String::from("name"),
-            agent: String::from("agent"),
-            tags: vec![],
-            runtime_config: String::from("some config"),
-        };
-
-        let proto_workload = proto::Workload {
-            agent: String::from("agent"),
-            dependencies: HashMap::from([
-                (
-                    String::from("workload A"),
-                    proto::AddCondition::AddCondRunning.into(),
-                ),
-                (
-                    String::from("workload C"),
-                    proto::AddCondition::AddCondSucceeded.into(),
-                ),
-            ]),
-            restart: true,
-            runtime: String::from("runtime"),
-            runtime_config: String::from("some config"),
-            tags: vec![],
-        };
-
-        assert_eq!(
-            WorkloadSpec::try_from(("name".to_string(), proto_workload)),
-            Ok(workload)
-        );
-    }
-
-    #[test]
-    fn utest_converts_to_ankaios_workload_fails() {
-        let proto_workload = proto::Workload {
-            agent: String::from("agent"),
-            dependencies: HashMap::from([
-                (
-                    String::from("workload A"),
-                    proto::AddCondition::AddCondRunning.into(),
-                ),
-                (String::from("workload B"), -1),
-                (
-                    String::from("workload C"),
-                    proto::AddCondition::AddCondSucceeded.into(),
-                ),
-            ]),
-            restart: true,
-            runtime: String::from("runtime"),
-            runtime_config: String::from("some config"),
-            tags: vec![],
-        };
-
-        assert!(WorkloadSpec::try_from(("name".to_string(), proto_workload)).is_err());
->>>>>>> 2db8ef4c
     }
 
     #[test]
