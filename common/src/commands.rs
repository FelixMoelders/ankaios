// Copyright (c) 2023 Elektrobit Automotive GmbH
//
// This program and the accompanying materials are made available under the
// terms of the Apache License, Version 2.0 which is available at
// https://www.apache.org/licenses/LICENSE-2.0.
//
// Unless required by applicable law or agreed to in writing, software
// distributed under the License is distributed on an "AS IS" BASIS, WITHOUT
// WARRANTIES OR CONDITIONS OF ANY KIND, either express or implied. See the
// License for the specific language governing permissions and limitations
// under the License.
//
// SPDX-License-Identifier: Apache-2.0

<<<<<<< HEAD
use crate::objects::{CompleteState, DeletedWorkload, WorkloadSpec};
=======
use std::fmt::Display;

use crate::objects::{DeletedWorkload, State, WorkloadSpec, WorkloadState};
>>>>>>> 2db8ef4c
use api::proto;
use serde::{Deserialize, Serialize};

const CURRENT_API_VERSION: &str = "v0.1";

#[derive(Debug, PartialEq, Eq, Clone)]
pub struct AgentHello {
    pub agent_name: String,
}

impl From<proto::AgentHello> for AgentHello {
    fn from(item: proto::AgentHello) -> Self {
        AgentHello {
            agent_name: item.agent_name,
        }
    }
}

#[derive(Debug, PartialEq, Eq, Clone)]
pub struct AgentGone {
    pub agent_name: String,
}

#[derive(Debug, Serialize, Deserialize, Clone, PartialEq, Eq)]
pub struct UpdateWorkloadState {
    pub workload_states: Vec<crate::objects::WorkloadState>,
}

impl From<UpdateWorkloadState> for proto::UpdateWorkloadState {
    fn from(item: UpdateWorkloadState) -> Self {
        proto::UpdateWorkloadState {
            workload_states: item.workload_states.into_iter().map(|x| x.into()).collect(),
        }
    }
}

impl From<proto::UpdateWorkloadState> for UpdateWorkloadState {
    fn from(item: proto::UpdateWorkloadState) -> Self {
        UpdateWorkloadState {
            workload_states: item.workload_states.into_iter().map(|x| x.into()).collect(),
        }
    }
}

#[derive(Debug, Clone, PartialEq, Eq)]
pub struct Request {
    pub request_id: String,
    pub request_content: RequestContent,
}

impl From<Request> for proto::Request {
    fn from(value: Request) -> Self {
        Self {
            request_id: value.request_id,
            request_content: Some(value.request_content.into()),
        }
    }
}

impl Request {
    pub fn prefix_request_id(&mut self, prefix: &str) {
        self.request_id = format!("{}{}", prefix, self.request_id);
    }
}

impl TryFrom<proto::Request> for Request {
    type Error = String;
    fn try_from(value: proto::Request) -> Result<Request, Self::Error> {
        Ok(Request {
            request_id: value.request_id,
            request_content: value
                .request_content
                .ok_or_else(|| "Request has no content".to_string())?
                .try_into()?,
        })
    }
}

#[derive(Debug, Clone, PartialEq, Eq)]
pub enum RequestContent {
    CompleteStateRequest(CompleteStateRequest),
    UpdateStateRequest(Box<UpdateStateRequest>),
}

impl From<RequestContent> for proto::request::RequestContent {
    fn from(value: RequestContent) -> Self {
        match value {
            RequestContent::CompleteStateRequest(content) => {
                proto::request::RequestContent::CompleteStateRequest(content.into())
            }
            RequestContent::UpdateStateRequest(content) => {
                proto::request::RequestContent::UpdateStateRequest((*content).into())
            }
        }
    }
}

impl TryFrom<proto::request::RequestContent> for RequestContent {
    type Error = String;
    fn try_from(value: proto::request::RequestContent) -> Result<Self, Self::Error> {
        Ok(match value {
            proto::request::RequestContent::UpdateStateRequest(value) => {
                RequestContent::UpdateStateRequest(Box::new(value.try_into()?))
            }
            proto::request::RequestContent::CompleteStateRequest(value) => {
                RequestContent::CompleteStateRequest(value.into())
            }
        })
    }
}

#[derive(Debug, Clone, PartialEq, Eq)]
pub struct CompleteStateRequest {
    pub field_mask: Vec<String>,
}

impl From<CompleteStateRequest> for proto::CompleteStateRequest {
    fn from(item: CompleteStateRequest) -> Self {
        proto::CompleteStateRequest {
            field_mask: item.field_mask,
        }
    }
}

impl From<proto::CompleteStateRequest> for CompleteStateRequest {
    fn from(item: proto::CompleteStateRequest) -> Self {
        CompleteStateRequest {
            field_mask: item.field_mask,
        }
    }
}

#[derive(Debug, PartialEq, Eq, Clone)]
pub struct UpdateStateRequest {
    pub state: CompleteState,
    pub update_mask: Vec<String>,
}

impl From<UpdateStateRequest> for proto::UpdateStateRequest {
    fn from(value: UpdateStateRequest) -> Self {
        Self {
            new_state: Some(value.state.into()),
            update_mask: value.update_mask,
        }
    }
}

impl TryFrom<proto::UpdateStateRequest> for UpdateStateRequest {
    type Error = String;

    fn try_from(item: proto::UpdateStateRequest) -> Result<Self, Self::Error> {
        Ok(UpdateStateRequest {
            state: item.new_state.unwrap_or_default().try_into()?,
            update_mask: item.update_mask,
        })
    }
}

#[derive(Debug, Serialize, Deserialize, Clone, PartialEq, Eq)]
pub struct UpdateWorkload {
    pub added_workloads: Vec<WorkloadSpec>,
    pub deleted_workloads: Vec<DeletedWorkload>,
}

#[derive(Serialize, Deserialize, Debug, Clone, PartialEq, Eq)]
#[serde(rename_all = "camelCase")]
pub struct Response {
    pub request_id: String,
    pub response_content: ResponseContent,
}

impl From<Response> for proto::Response {
    fn from(value: Response) -> Self {
        Self {
            request_id: value.request_id,
            response_content: Some(value.response_content.into()),
        }
    }
}

impl TryFrom<proto::Response> for Response {
    type Error = String;

    fn try_from(value: proto::Response) -> Result<Self, Self::Error> {
        Ok(Self {
            request_id: value.request_id,
            response_content: value
                .response_content
                .ok_or_else(|| "Response has no content".to_string())?
                .try_into()?,
        })
    }
}

#[derive(Serialize, Deserialize, Debug, Clone, PartialEq, Eq)]
#[serde(rename_all = "camelCase")]
pub enum ResponseContent {
    Success,
    Error(Error),
    CompleteState(Box<CompleteState>),
    UpdateStateSuccess(UpdateStateSuccess),
}

impl From<ResponseContent> for proto::response::ResponseContent {
    fn from(value: ResponseContent) -> Self {
        match value {
            ResponseContent::Success => {
                proto::response::ResponseContent::Success(proto::Success {})
            }

            ResponseContent::Error(error) => proto::response::ResponseContent::Error(error.into()),
            ResponseContent::CompleteState(complete_state) => {
                proto::response::ResponseContent::CompleteState((*complete_state).into())
            }
            ResponseContent::UpdateStateSuccess(update_state_success) => {
                proto::response::ResponseContent::UpdateStateSuccess(update_state_success.into())
            }
        }
    }
}

impl TryFrom<proto::response::ResponseContent> for ResponseContent {
    type Error = String;

    fn try_from(value: proto::response::ResponseContent) -> Result<Self, String> {
        match value {
            proto::response::ResponseContent::Success(_) => Ok(ResponseContent::Success),
            proto::response::ResponseContent::Error(error) => {
                Ok(ResponseContent::Error(error.into()))
            }
            proto::response::ResponseContent::CompleteState(complete_state) => Ok(
                ResponseContent::CompleteState(Box::new(complete_state.try_into()?)),
            ),
            proto::response::ResponseContent::UpdateStateSuccess(update_state_success) => Ok(
                ResponseContent::UpdateStateSuccess(update_state_success.into()),
            ),
        }
    }
}

#[derive(Serialize, Deserialize, Default, Debug, Clone, PartialEq, Eq)]
#[serde(default, rename_all = "camelCase")]
pub struct Error {
    pub message: String,
}

impl From<proto::Error> for Error {
    fn from(value: proto::Error) -> Self {
        Self {
            message: value.message,
        }
    }
}

impl From<Error> for proto::Error {
    fn from(value: Error) -> Self {
        proto::Error {
            message: value.message,
        }
    }
}

<<<<<<< HEAD
=======
#[derive(Debug, Serialize, Deserialize, Clone, PartialEq, Eq)]
pub struct ApiVersion {
    pub version: String,
}

impl Default for ApiVersion {
    fn default() -> Self {
        Self {
            version: CURRENT_API_VERSION.to_string(),
        }
    }
}

impl From<ApiVersion> for proto::ApiVersion {
    fn from(item: ApiVersion) -> proto::ApiVersion {
        proto::ApiVersion {
            version: item.version,
        }
    }
}

impl From<proto::ApiVersion> for ApiVersion {
    fn from(item: proto::ApiVersion) -> Self {
        ApiVersion {
            version: item.version,
        }
    }
}

impl Display for ApiVersion {
    fn fmt(&self, f: &mut std::fmt::Formatter<'_>) -> std::fmt::Result {
        write!(f, "'{}'", self.version)
    }
}

#[derive(Debug, Serialize, Deserialize, Clone, Default, PartialEq, Eq)]
#[serde(rename_all = "camelCase")]
pub struct CompleteState {
    pub format_version: ApiVersion,
    #[serde(default)]
    pub startup_state: State,
    #[serde(default)]
    pub desired_state: State,
    #[serde(default)]
    pub workload_states: Vec<WorkloadState>,
}

impl From<CompleteState> for proto::CompleteState {
    fn from(item: CompleteState) -> proto::CompleteState {
        proto::CompleteState {
            format_version: Some(proto::ApiVersion::from(item.format_version)),
            startup_state: Some(proto::State::from(item.startup_state)),
            desired_state: Some(proto::State::from(item.desired_state)),
            workload_states: item.workload_states.into_iter().map(|x| x.into()).collect(),
        }
    }
}

impl TryFrom<proto::CompleteState> for CompleteState {
    type Error = String;

    fn try_from(item: proto::CompleteState) -> Result<Self, Self::Error> {
        Ok(CompleteState {
            format_version: item
                .format_version
                .unwrap_or_else(|| proto::ApiVersion {
                    version: "".to_string(),
                })
                .into(),
            startup_state: item.startup_state.unwrap_or_default().try_into()?,
            desired_state: item.desired_state.unwrap_or_default().try_into()?,
            workload_states: item.workload_states.into_iter().map(|x| x.into()).collect(),
        })
    }
}

impl CompleteState {
    pub fn is_compatible_format(format_version: &ApiVersion) -> bool {
        format_version.version == CURRENT_API_VERSION
    }
}

#[derive(Debug, Serialize, Deserialize, Clone, Default, PartialEq, Eq)]
#[serde(default, rename_all = "camelCase")]
pub struct UpdateStateSuccess {
    pub added_workloads: Vec<String>,
    pub deleted_workloads: Vec<String>,
}

impl From<UpdateStateSuccess> for proto::UpdateStateSuccess {
    fn from(value: UpdateStateSuccess) -> Self {
        Self {
            added_workloads: value.added_workloads,
            deleted_workloads: value.deleted_workloads,
        }
    }
}

impl From<proto::UpdateStateSuccess> for UpdateStateSuccess {
    fn from(value: proto::UpdateStateSuccess) -> Self {
        Self {
            added_workloads: value.added_workloads,
            deleted_workloads: value.deleted_workloads,
        }
    }
}

>>>>>>> 2db8ef4c
#[derive(Debug, Serialize, Deserialize, Clone, PartialEq, Eq)]
pub struct Goodbye {}

#[derive(Debug, Serialize, Deserialize, Clone, PartialEq, Eq)]
pub struct Stop {}

//////////////////////////////////////////////////////////////////////////////
//                 ########  #######    #########  #########                //
//                    ##     ##        ##             ##                    //
//                    ##     #####     #########      ##                    //
//                    ##     ##                ##     ##                    //
//                    ##     #######   #########      ##                    //
//////////////////////////////////////////////////////////////////////////////

#[cfg(test)]
mod tests {
    use crate::objects::ConfigHash;

    mod proto {
        pub use api::proto::{
            execution_state::ExecutionStateEnum, request::RequestContent,
            response::ResponseContent, ApiVersion, CompleteState, CompleteStateRequest, Error,
            ExecutionState, Request, Response, Running, State, Success, UpdateStateRequest,
            UpdateStateSuccess, UpdateWorkloadState, Workload, WorkloadInstanceName, WorkloadState,
        };
    }

    mod ankaios {
        pub use crate::{
            commands::{
                ApiVersion, CompleteState, CompleteStateRequest, Error, Request, RequestContent,
                Response, ResponseContent, UpdateStateRequest, UpdateStateSuccess,
                UpdateWorkloadState,
            },
            objects::{
                ExecutionState, ExecutionStateEnum, State, WorkloadExecutionInstanceName,
                WorkloadSpec, WorkloadState,
            },
        };
    }

    const REQUEST_ID: &str = "request_id";
    const FIELD_1: &str = "field_1";
    const FIELD_2: &str = "field_2";
    const AGENT_NAME: &str = "agent_1";
    const WORKLOAD_NAME_1: &str = "workload_name_1";
    const WORKLOAD_NAME_2: &str = "workload_name_2";
    const WORKLOAD_NAME_3: &str = "workload_name_3";
    const HASH: &str = "hash_1";
    const WORKLOAD_ID: &str = "workload_id_1";
    const ERROR_MESSAGE: &str = "error_message";

    macro_rules! update_workload_state {
        ($expression:ident) => {
            $expression::UpdateWorkloadState {
                workload_states: vec![workload_state!($expression)],
            }
        };
    }

    macro_rules! complete_state_request {
        ($expression:ident) => {{
            $expression::Request {
                request_id: REQUEST_ID.into(),
                request_content: $expression::RequestContent::CompleteStateRequest(
                    $expression::CompleteStateRequest {
                        field_mask: vec![FIELD_1.into(), FIELD_2.into()],
                    },
                )
                .into(),
            }
        }};
    }

    macro_rules! update_state_request {
        ($expression:ident) => {{
            $expression::Request {
                request_id: REQUEST_ID.into(),
                request_content: update_state_request_enum!($expression).into(),
            }
        }};
    }

    macro_rules! update_state_request_enum {
        (proto) => {
            proto::RequestContent::UpdateStateRequest(proto::UpdateStateRequest {
                new_state: complete_state!(proto).into(),
                update_mask: vec![FIELD_1.into(), FIELD_2.into()],
            })
        };
        (ankaios) => {
            ankaios::RequestContent::UpdateStateRequest(Box::new(ankaios::UpdateStateRequest {
                state: complete_state!(ankaios),
                update_mask: vec![FIELD_1.into(), FIELD_2.into()],
            }))
        };
    }

    macro_rules! success_response {
        (proto) => {
            proto::Response {
                request_id: REQUEST_ID.into(),
                response_content: proto::ResponseContent::Success(proto::Success {}).into(),
            }
        };
        (ankaios) => {
            ankaios::Response {
                request_id: REQUEST_ID.into(),
                response_content: ankaios::ResponseContent::Success,
            }
        };
    }

    macro_rules! error_response {
        ($expression:ident) => {{
            $expression::Response {
                request_id: REQUEST_ID.into(),
                response_content: $expression::ResponseContent::Error($expression::Error {
                    message: ERROR_MESSAGE.into(),
                })
                .into(),
            }
        }};
    }

    macro_rules! complete_state_response {
        ($expression:ident) => {{
            $expression::Response {
                request_id: REQUEST_ID.into(),
                response_content: $expression::ResponseContent::CompleteState(
                    complete_state!($expression).into(),
                )
                .into(),
            }
        }};
    }

    macro_rules! complete_state {
        ($expression:ident) => {
            $expression::CompleteState {
                format_version: $expression::ApiVersion {
                    version: "version".into(),
                }
                .into(),
                startup_state: $expression::State {
                    workloads: vec![("startup".into(), workload!($expression, "startup"))]
                        .into_iter()
                        .collect(),
                }
                .into(),
                desired_state: $expression::State {
                    workloads: vec![("desired".into(), workload!($expression, "desired"))]
                        .into_iter()
                        .collect(),
                }
                .into(),
                workload_states: vec![workload_state!($expression)],
            }
        };
    }

    macro_rules! workload {
        (proto, $name:expr) => {
            proto::Workload {
                ..Default::default()
            }
        };
        (ankaios, $name:expr) => {
            ankaios::WorkloadSpec {
                name: $name.into(),
                ..Default::default()
            }
        };
    }

    macro_rules! workload_state {
        (ankaios) => {{
            struct HashableString(String);

            impl ConfigHash for HashableString {
                fn hash_config(&self) -> String {
                    self.0.clone()
                }
            }
            ankaios::WorkloadState {
                instance_name: ankaios::WorkloadExecutionInstanceName::builder()
                    .workload_name(WORKLOAD_NAME_1)
                    .config(&HashableString(HASH.into()))
                    .agent_name(AGENT_NAME)
                    .build(),
                workload_id: WORKLOAD_ID.into(),
                execution_state: ankaios::ExecutionState::running(),
            }
        }};
        (proto) => {
            proto::WorkloadState {
                instance_name: proto::WorkloadInstanceName {
                    workload_name: WORKLOAD_NAME_1.into(),
                    agent_name: AGENT_NAME.into(),
                    config_id: HASH.into(),
                }
                .into(),
                workload_id: WORKLOAD_ID.into(),
                execution_state: proto::ExecutionState {
                    execution_state_enum: proto::ExecutionStateEnum::Running(
                        proto::Running::Ok.into(),
                    )
                    .into(),
                    ..Default::default()
                }
                .into(),
            }
        };
    }

    macro_rules! update_state_success_response {
        ($expression:ident) => {{
            $expression::Response {
                request_id: REQUEST_ID.into(),
                response_content: $expression::ResponseContent::UpdateStateSuccess(
                    $expression::UpdateStateSuccess {
                        added_workloads: vec![WORKLOAD_NAME_1.into()],
                        deleted_workloads: vec![WORKLOAD_NAME_2.into(), WORKLOAD_NAME_3.into()],
                    },
                )
                .into(),
            }
        }};
    }

    #[test]
    fn utest_converts_to_proto_update_workload_state() {
        let ankaios_update_wl_state = update_workload_state!(ankaios);
        let proto_update_wl_state = update_workload_state!(proto);

        assert_eq!(
            proto::UpdateWorkloadState::from(ankaios_update_wl_state),
            proto_update_wl_state
        );
    }

    #[test]
    fn utest_converts_from_proto_update_workload_state() {
        let proto_update_wl_state = update_workload_state!(proto);
        let ankaios_update_wl_state = update_workload_state!(ankaios);

        assert_eq!(
            ankaios::UpdateWorkloadState::from(proto_update_wl_state),
            ankaios_update_wl_state,
        );
    }

    #[test]
    fn utest_converts_to_proto_complete_state_request() {
        let ankaios_request_complete_state = complete_state_request!(ankaios);
        let proto_request_complete_state = complete_state_request!(proto);

        assert_eq!(
            proto::Request::from(ankaios_request_complete_state),
            proto_request_complete_state
        );
    }

    #[test]
    fn utest_converts_from_proto_complete_state_request() {
        let proto_request_complete_state = complete_state_request!(proto);
        let ankaios_request_complete_state = complete_state_request!(ankaios);

        assert_eq!(
            ankaios::Request::try_from(proto_request_complete_state).unwrap(),
            ankaios_request_complete_state
        );
    }

    #[test]
    fn utest_converts_to_proto_update_state_request() {
        let ankaios_request_complete_state = update_state_request!(ankaios);
        let proto_request_complete_state = update_state_request!(proto);

        assert_eq!(
            proto::Request::from(ankaios_request_complete_state),
            proto_request_complete_state
        );
    }

    #[test]
    fn utest_converts_from_proto_update_state_request() {
        let proto_request_complete_state = update_state_request!(proto);
        let ankaios_request_complete_state = update_state_request!(ankaios);

        assert_eq!(
            ankaios::Request::try_from(proto_request_complete_state).unwrap(),
            ankaios_request_complete_state
        );
    }

    #[test]
    fn utest_converts_from_proto_update_state_request_with_empty_states() {
        let mut proto_request_complete_state = update_state_request!(proto);
        let mut ankaios_request_complete_state = update_state_request!(ankaios);

        let proto::RequestContent::UpdateStateRequest(proto_request_content) =
            proto_request_complete_state
                .request_content
                .as_mut()
                .unwrap()
        else {
            unreachable!()
        };
        proto_request_content.new_state = None;

        let ankaios::RequestContent::UpdateStateRequest(ankaios_request_content) =
            &mut ankaios_request_complete_state.request_content
        else {
            unreachable!()
        };
        ankaios_request_content.state = ankaios::CompleteState {
            format_version: ankaios::ApiVersion { version: "".into() },
            ..Default::default()
        };

        assert_eq!(
            ankaios::Request::try_from(proto_request_complete_state).unwrap(),
            ankaios_request_complete_state
        );
    }

    #[test]
    fn utest_converts_from_proto_update_state_request_inner_state_with_empty_states() {
        let mut proto_request_complete_state = update_state_request!(proto);
        let mut ankaios_request_complete_state = update_state_request!(ankaios);

        let proto::RequestContent::UpdateStateRequest(proto_request_content) =
            proto_request_complete_state
                .request_content
                .as_mut()
                .unwrap()
        else {
            unreachable!()
        };
        proto_request_content
            .new_state
            .as_mut()
            .unwrap()
            .startup_state = None;
        proto_request_content
            .new_state
            .as_mut()
            .unwrap()
            .desired_state = None;

        let ankaios::RequestContent::UpdateStateRequest(ankaios_request_content) =
            &mut ankaios_request_complete_state.request_content
        else {
            unreachable!()
        };
        ankaios_request_content.state.startup_state = Default::default();
        ankaios_request_content.state.desired_state = Default::default();

        assert_eq!(
            ankaios::Request::try_from(proto_request_complete_state).unwrap(),
            ankaios_request_complete_state
        );
    }

    #[test]
    fn utest_converts_from_proto_update_state_request_fails_invalid_startup_state() {
        let mut proto_request_complete_state = update_state_request!(proto);

        let proto::RequestContent::UpdateStateRequest(proto_request_content) =
            proto_request_complete_state
                .request_content
                .as_mut()
                .unwrap()
        else {
            unreachable!()
        };
        proto_request_content
            .new_state
            .as_mut()
            .unwrap()
            .startup_state
            .as_mut()
            .unwrap()
            .workloads
            .insert(
                WORKLOAD_NAME_1.into(),
                proto::Workload {
                    dependencies: vec![("dependency".into(), -1)].into_iter().collect(),
                    ..Default::default()
                },
            );

        assert!(ankaios::Request::try_from(proto_request_complete_state).is_err());
    }

    #[test]
    fn utest_converts_from_proto_update_state_request_fails_invalid_current_state() {
        let mut proto_request_complete_state = update_state_request!(proto);

        let proto::RequestContent::UpdateStateRequest(proto_request_content) =
            proto_request_complete_state
                .request_content
                .as_mut()
                .unwrap()
        else {
            unreachable!()
        };
        proto_request_content
            .new_state
            .as_mut()
            .unwrap()
            .desired_state
            .as_mut()
            .unwrap()
            .workloads
            .insert(
                WORKLOAD_NAME_1.into(),
                proto::Workload {
                    dependencies: vec![("dependency".into(), -1)].into_iter().collect(),
                    ..Default::default()
                },
            );

        assert!(ankaios::Request::try_from(proto_request_complete_state).is_err());
    }

    #[test]
    fn utest_converts_from_proto_request_fails_empty_request_content() {
        let proto_request = proto::Request {
            request_id: REQUEST_ID.into(),
            request_content: None,
        };

        assert_eq!(
            ankaios::Request::try_from(proto_request).unwrap_err(),
            "Request has no content"
        );
    }

    #[test]
    fn utest_converts_to_proto_success_response() {
        let ankaios_success_response = success_response!(ankaios);
        let proto_success_response = success_response!(proto);

        assert_eq!(
            proto::Response::from(ankaios_success_response),
            proto_success_response
        );
    }

    #[test]
    fn utest_converts_from_proto_success_response() {
        let proto_success_response = success_response!(proto);
        let ankaios_success_response = success_response!(ankaios);

        assert_eq!(
            ankaios::Response::try_from(proto_success_response).unwrap(),
            ankaios_success_response
        );
    }

    #[test]
    fn utest_converts_to_proto_error_response() {
        let ankaios_error_response = error_response!(ankaios);
        let proto_error_response = error_response!(proto);

        assert_eq!(
            proto::Response::from(ankaios_error_response),
            proto_error_response
        );
    }

    #[test]
    fn utest_converts_from_proto_error_response() {
        let proto_error_response = error_response!(proto);
        let ankaios_error_response = error_response!(ankaios);

        assert_eq!(
            ankaios::Response::try_from(proto_error_response).unwrap(),
            ankaios_error_response,
        );
    }

    #[test]
    fn utest_converts_to_proto_complete_state_response() {
        let ankaios_complete_state_response = complete_state_response!(ankaios);
        let proto_complete_state_response = complete_state_response!(proto);

        assert_eq!(
            proto::Response::from(ankaios_complete_state_response),
            proto_complete_state_response
        );
    }

    #[test]
    fn utest_converts_from_proto_complete_state_response() {
        let proto_complete_state_response = complete_state_response!(proto);
        let ankaios_complete_state_response = complete_state_response!(ankaios);

        assert_eq!(
            ankaios::Response::try_from(proto_complete_state_response).unwrap(),
            ankaios_complete_state_response
        );
    }

    #[test]
    fn utest_converts_from_proto_complete_state_response_with_empty_states() {
        let mut proto_complete_state_response = complete_state_response!(proto);
        let mut ankaios_complete_state_response = complete_state_response!(ankaios);

        let proto::ResponseContent::CompleteState(proto_content) = proto_complete_state_response
            .response_content
            .as_mut()
            .unwrap()
        else {
            unreachable!()
        };
        proto_content.startup_state = None;
        proto_content.desired_state = None;

        let ankaios::ResponseContent::CompleteState(ankaios_content) =
            &mut ankaios_complete_state_response.response_content
        else {
            unreachable!()
        };
        ankaios_content.startup_state = Default::default();
        ankaios_content.desired_state = Default::default();

        assert_eq!(
            ankaios::Response::try_from(proto_complete_state_response).unwrap(),
            ankaios_complete_state_response
        );
    }

    #[test]
    fn utest_converts_from_proto_complete_state_response_fails_invalid_startup_state() {
        let mut proto_complete_state_response = complete_state_response!(proto);

        let proto::ResponseContent::CompleteState(proto_request_content) =
            proto_complete_state_response
                .response_content
                .as_mut()
                .unwrap()
        else {
            unreachable!()
        };

        proto_request_content
            .startup_state
            .as_mut()
            .unwrap()
            .workloads
            .insert(
                WORKLOAD_NAME_1.into(),
                proto::Workload {
                    dependencies: vec![("dependency".into(), -1)].into_iter().collect(),
                    ..Default::default()
                },
            );

        assert!(ankaios::Response::try_from(proto_complete_state_response).is_err());
    }

    #[test]
    fn utest_converts_to_proto_update_state_success_response() {
        let ankaios_complete_state_response = update_state_success_response!(ankaios);
        let proto_complete_state_response = update_state_success_response!(proto);

        assert_eq!(
            proto::Response::from(ankaios_complete_state_response),
            proto_complete_state_response
        );
    }

    #[test]
    fn utest_converts_from_proto_update_state_success_response() {
        let proto_complete_state_response = update_state_success_response!(proto);
        let ankaios_complete_state_response = update_state_success_response!(ankaios);

        assert_eq!(
            ankaios::Response::try_from(proto_complete_state_response).unwrap(),
            ankaios_complete_state_response
        );
    }

    #[test]
    fn utest_converts_from_proto_reponse_fails_empty_request_content() {
        let proto_response = proto::Response {
            request_id: REQUEST_ID.into(),
            response_content: None,
        };

        assert_eq!(
            ankaios::Response::try_from(proto_response).unwrap_err(),
            "Response has no content"
        );
    }
    #[test]
    fn utest_request_complete_state_prefix_request_id() {
        let mut ankaios_request_complete_state = ankaios::Request {
            request_id: "42".to_string(),
            request_content: ankaios::RequestContent::CompleteStateRequest(
                ankaios::CompleteStateRequest {
                    field_mask: vec!["1".to_string(), "2".to_string()],
                },
            ),
        };

        ankaios_request_complete_state.prefix_request_id("prefix@");

        assert_eq!("prefix@42", ankaios_request_complete_state.request_id);
    }

    #[test]
    fn utest_complete_state_accepts_compatible_state() {
        let complete_state_compatible_version = ankaios::CompleteState {
            ..Default::default()
        };
        assert!(ankaios::CompleteState::is_compatible_format(
            &complete_state_compatible_version.format_version
        ));
    }

    #[test]
    fn utest_complete_state_rejects_incompatible_state() {
        let complete_state_incompatible_version = ankaios::CompleteState {
            format_version: ankaios::ApiVersion {
                version: "incompatible_version".to_string(),
            },
            ..Default::default()
        };
        assert!(!ankaios::CompleteState::is_compatible_format(
            &complete_state_incompatible_version.format_version
        ));
    }

    #[test]
    fn utest_complete_state_rejects_state_without_format_version() {
        let complete_state_proto_no_version = proto::CompleteState {
            ..Default::default()
        };
        let complete_state_ankaios_no_version =
            ankaios::CompleteState::try_from(complete_state_proto_no_version).unwrap();

        assert_eq!(
            complete_state_ankaios_no_version.format_version.version,
            "".to_string()
        );

        let file_without_format_version = "";
        let deserialization_result =
            serde_yaml::from_str::<ankaios::CompleteState>(file_without_format_version)
                .unwrap_err()
                .to_string();
        assert_eq!(deserialization_result, "missing field `formatVersion`");
    }
}<|MERGE_RESOLUTION|>--- conflicted
+++ resolved
@@ -12,17 +12,10 @@
 //
 // SPDX-License-Identifier: Apache-2.0
 
-<<<<<<< HEAD
 use crate::objects::{CompleteState, DeletedWorkload, WorkloadSpec};
-=======
-use std::fmt::Display;
-
-use crate::objects::{DeletedWorkload, State, WorkloadSpec, WorkloadState};
->>>>>>> 2db8ef4c
+
 use api::proto;
 use serde::{Deserialize, Serialize};
-
-const CURRENT_API_VERSION: &str = "v0.1";
 
 #[derive(Debug, PartialEq, Eq, Clone)]
 pub struct AgentHello {
@@ -281,90 +274,6 @@
     }
 }
 
-<<<<<<< HEAD
-=======
-#[derive(Debug, Serialize, Deserialize, Clone, PartialEq, Eq)]
-pub struct ApiVersion {
-    pub version: String,
-}
-
-impl Default for ApiVersion {
-    fn default() -> Self {
-        Self {
-            version: CURRENT_API_VERSION.to_string(),
-        }
-    }
-}
-
-impl From<ApiVersion> for proto::ApiVersion {
-    fn from(item: ApiVersion) -> proto::ApiVersion {
-        proto::ApiVersion {
-            version: item.version,
-        }
-    }
-}
-
-impl From<proto::ApiVersion> for ApiVersion {
-    fn from(item: proto::ApiVersion) -> Self {
-        ApiVersion {
-            version: item.version,
-        }
-    }
-}
-
-impl Display for ApiVersion {
-    fn fmt(&self, f: &mut std::fmt::Formatter<'_>) -> std::fmt::Result {
-        write!(f, "'{}'", self.version)
-    }
-}
-
-#[derive(Debug, Serialize, Deserialize, Clone, Default, PartialEq, Eq)]
-#[serde(rename_all = "camelCase")]
-pub struct CompleteState {
-    pub format_version: ApiVersion,
-    #[serde(default)]
-    pub startup_state: State,
-    #[serde(default)]
-    pub desired_state: State,
-    #[serde(default)]
-    pub workload_states: Vec<WorkloadState>,
-}
-
-impl From<CompleteState> for proto::CompleteState {
-    fn from(item: CompleteState) -> proto::CompleteState {
-        proto::CompleteState {
-            format_version: Some(proto::ApiVersion::from(item.format_version)),
-            startup_state: Some(proto::State::from(item.startup_state)),
-            desired_state: Some(proto::State::from(item.desired_state)),
-            workload_states: item.workload_states.into_iter().map(|x| x.into()).collect(),
-        }
-    }
-}
-
-impl TryFrom<proto::CompleteState> for CompleteState {
-    type Error = String;
-
-    fn try_from(item: proto::CompleteState) -> Result<Self, Self::Error> {
-        Ok(CompleteState {
-            format_version: item
-                .format_version
-                .unwrap_or_else(|| proto::ApiVersion {
-                    version: "".to_string(),
-                })
-                .into(),
-            startup_state: item.startup_state.unwrap_or_default().try_into()?,
-            desired_state: item.desired_state.unwrap_or_default().try_into()?,
-            workload_states: item.workload_states.into_iter().map(|x| x.into()).collect(),
-        })
-    }
-}
-
-impl CompleteState {
-    pub fn is_compatible_format(format_version: &ApiVersion) -> bool {
-        format_version.version == CURRENT_API_VERSION
-    }
-}
-
 #[derive(Debug, Serialize, Deserialize, Clone, Default, PartialEq, Eq)]
 #[serde(default, rename_all = "camelCase")]
 pub struct UpdateStateSuccess {
@@ -390,7 +299,6 @@
     }
 }
 
->>>>>>> 2db8ef4c
 #[derive(Debug, Serialize, Deserialize, Clone, PartialEq, Eq)]
 pub struct Goodbye {}
 
@@ -421,13 +329,12 @@
     mod ankaios {
         pub use crate::{
             commands::{
-                ApiVersion, CompleteState, CompleteStateRequest, Error, Request, RequestContent,
-                Response, ResponseContent, UpdateStateRequest, UpdateStateSuccess,
-                UpdateWorkloadState,
+                CompleteStateRequest, Error, Request, RequestContent, Response, ResponseContent,
+                UpdateStateRequest, UpdateStateSuccess, UpdateWorkloadState,
             },
             objects::{
-                ExecutionState, ExecutionStateEnum, State, WorkloadExecutionInstanceName,
-                WorkloadSpec, WorkloadState,
+                ApiVersion, CompleteState, ExecutionState, State, StoredWorkloadSpec,
+                WorkloadInstanceName, WorkloadState,
             },
         };
     }
@@ -440,7 +347,6 @@
     const WORKLOAD_NAME_2: &str = "workload_name_2";
     const WORKLOAD_NAME_3: &str = "workload_name_3";
     const HASH: &str = "hash_1";
-    const WORKLOAD_ID: &str = "workload_id_1";
     const ERROR_MESSAGE: &str = "error_message";
 
     macro_rules! update_workload_state {
@@ -536,13 +442,13 @@
                 }
                 .into(),
                 startup_state: $expression::State {
-                    workloads: vec![("startup".into(), workload!($expression, "startup"))]
+                    workloads: vec![("startup".into(), workload!($expression))]
                         .into_iter()
                         .collect(),
                 }
                 .into(),
                 desired_state: $expression::State {
-                    workloads: vec![("desired".into(), workload!($expression, "desired"))]
+                    workloads: vec![("desired".into(), workload!($expression))]
                         .into_iter()
                         .collect(),
                 }
@@ -553,14 +459,13 @@
     }
 
     macro_rules! workload {
-        (proto, $name:expr) => {
+        (proto) => {
             proto::Workload {
                 ..Default::default()
             }
         };
-        (ankaios, $name:expr) => {
-            ankaios::WorkloadSpec {
-                name: $name.into(),
+        (ankaios) => {
+            ankaios::StoredWorkloadSpec {
                 ..Default::default()
             }
         };
@@ -576,12 +481,11 @@
                 }
             }
             ankaios::WorkloadState {
-                instance_name: ankaios::WorkloadExecutionInstanceName::builder()
+                instance_name: ankaios::WorkloadInstanceName::builder()
                     .workload_name(WORKLOAD_NAME_1)
                     .config(&HashableString(HASH.into()))
                     .agent_name(AGENT_NAME)
                     .build(),
-                workload_id: WORKLOAD_ID.into(),
                 execution_state: ankaios::ExecutionState::running(),
             }
         }};
@@ -590,10 +494,9 @@
                 instance_name: proto::WorkloadInstanceName {
                     workload_name: WORKLOAD_NAME_1.into(),
                     agent_name: AGENT_NAME.into(),
-                    config_id: HASH.into(),
+                    id: HASH.into(),
                 }
                 .into(),
-                workload_id: WORKLOAD_ID.into(),
                 execution_state: proto::ExecutionState {
                     execution_state_enum: proto::ExecutionStateEnum::Running(
                         proto::Running::Ok.into(),
