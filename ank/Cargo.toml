[package]
name = "ank"
version.workspace = true
edition.workspace = true
license.workspace = true
description.workspace = true
documentation.workspace = true
authors.workspace = true
repository.workspace = true

[package.metadata.deb]
name = "ankaios"
copyright = "Copyright (c) 2023 Elektrobit Automotive GmbH"
assets = [
    ["target/release/ank", "usr/bin/", "755"],
    ["target/release/ank-server", "usr/bin/", "755"],
    ["target/release/ank-agent", "usr/bin/", "755"],
    ["../README.md", "usr/share/doc/ankaios/README", "644"],
]

[dependencies]
api = { package = "api", version = "0", path = "../api" }
<<<<<<< HEAD
common = { package = "common", version = "0.2", path = "../common" }
grpc = { package = "grpc", version = "0.2", path = "../grpc" }
clap = { version = "4.0", features = ["derive"] }
=======
common = { package = "common", version = "0.1", path = "../common" }
grpc = { package = "grpc", version = "0.1", path = "../grpc" }
clap = { version = "4.0", features = ["derive", "env"] }
>>>>>>> de447f1f
tokio = { version = "1.28", features = [
    "macros",
    "rt-multi-thread",
    "fs",
    "io-util",
    "process",
    "signal",
] }
prost = "0.11"
url = "2.3"
serde = { version = "1.0", features = ["derive"] }
serde_json = "1.0"
serde_yaml = "0.9"
tabled = "0.12"

[dev-dependencies]
mockall = "0.11"
common = { package = "common", version = "0.2", path = "../common", features = [
    "test_utils",
] }<|MERGE_RESOLUTION|>--- conflicted
+++ resolved
@@ -20,15 +20,9 @@
 
 [dependencies]
 api = { package = "api", version = "0", path = "../api" }
-<<<<<<< HEAD
 common = { package = "common", version = "0.2", path = "../common" }
 grpc = { package = "grpc", version = "0.2", path = "../grpc" }
-clap = { version = "4.0", features = ["derive"] }
-=======
-common = { package = "common", version = "0.1", path = "../common" }
-grpc = { package = "grpc", version = "0.1", path = "../grpc" }
 clap = { version = "4.0", features = ["derive", "env"] }
->>>>>>> de447f1f
 tokio = { version = "1.28", features = [
     "macros",
     "rt-multi-thread",
